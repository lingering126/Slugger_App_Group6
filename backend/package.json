{
  "name": "slugger-backend",
  "version": "1.0.0",
  "description": "Backend for Slugger App",
  "main": "server.js",
  "scripts": {
    "start": "node server.js",
    "dev": "nodemon server.js",
<<<<<<< HEAD
    "test": "jest",
    "test:analytics": "jest src/analytics/analytics.service.test.js"
=======
    "test": "jest --detectOpenHandles --forceExit",
    "test:watch": "jest --watch"
>>>>>>> f0c2989f
  },
  "dependencies": {
    "bcryptjs": "^2.4.3",
    "cors": "^2.8.5",
    "crypto": "^1.0.1",
    "dotenv": "^16.0.3",
    "express": "^4.18.2",
    "jsonwebtoken": "^9.0.0",
    "mongoose": "^7.0.3",
    "nodemailer": "^6.10.0"
  },
  "devDependencies": {
<<<<<<< HEAD
    "jest": "^29.7.0",
    "nodemon": "^2.0.22"
=======
    "nodemon": "^2.0.22",
    "jest": "^29.7.0",
    "supertest": "^6.3.4",
    "mongodb-memory-server": "^9.1.6"
>>>>>>> f0c2989f
  }
}<|MERGE_RESOLUTION|>--- conflicted
+++ resolved
@@ -6,13 +6,9 @@
   "scripts": {
     "start": "node server.js",
     "dev": "nodemon server.js",
-<<<<<<< HEAD
-    "test": "jest",
+    "test": "jest --detectOpenHandles --forceExit",
+    "test:watch": "jest --watch",
     "test:analytics": "jest src/analytics/analytics.service.test.js"
-=======
-    "test": "jest --detectOpenHandles --forceExit",
-    "test:watch": "jest --watch"
->>>>>>> f0c2989f
   },
   "dependencies": {
     "bcryptjs": "^2.4.3",
@@ -25,14 +21,9 @@
     "nodemailer": "^6.10.0"
   },
   "devDependencies": {
-<<<<<<< HEAD
-    "jest": "^29.7.0",
-    "nodemon": "^2.0.22"
-=======
     "nodemon": "^2.0.22",
     "jest": "^29.7.0",
     "supertest": "^6.3.4",
     "mongodb-memory-server": "^9.1.6"
->>>>>>> f0c2989f
   }
 }