--- conflicted
+++ resolved
@@ -13,14 +13,10 @@
 const authMiddleware = require('./middleware/auth');
 const activityRoutes = require('./routes/activities');
 const statsRoutes = require('./homepage/routes/index');
-<<<<<<< HEAD
 const teamRoutes = require('./routes/team');
-=======
-const groupRoutes = require('./routes/group');
-const teamRoutes = require('./src/routes/team');
 // Add this line to import the new profiles routes
 const profileRoutes = require('./routes/profiles');
->>>>>>> 0dacc926
+
 
 // Function to get all server IP addresses
 const getServerIPs = () => {
@@ -204,13 +200,9 @@
 // Routes
 app.use('/api/auth', authRoutes);
 app.use('/api/teams', teamRoutes);
-app.use('/api/groups', teamRoutes);
 app.use('/api/posts', authMiddleware, postsRouter);
 app.use('/api/activities', authMiddleware, activityRoutes);
 app.use('/api/stats', authMiddleware, statsRoutes);
-<<<<<<< HEAD
-=======
-app.use('/api/groups', groupRoutes);
 // Add this line to register the profiles routes
 app.use('/api/profiles', profileRoutes);
 
@@ -341,7 +333,7 @@
     res.status(500).json({ message: 'Server error', error: error.message });
   }
 });
->>>>>>> 0dacc926
+
 
 app.post('/api/auth/signup', async (req, res) => {
   try {
