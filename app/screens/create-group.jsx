--- conflicted
+++ resolved
@@ -22,18 +22,12 @@
   const [groupDescription, setGroupDescription] = useState(''); // Group description entered by the user
   const [targetName, setTargetName] = useState(''); // Selected target category
   const [personalTargetValue, setPersonalTargetValue] = useState(3); // Personal target value (1-7)
-<<<<<<< HEAD
   const [weeklyLimitPhysical, setWeeklyLimitPhysical] = useState(7); // Default weekly physical limit
   const [weeklyLimitMental, setWeeklyLimitMental] = useState(7); // Default weekly mental limit
-=======
-  const [dailyLimitPhysical, setDailyLimitPhysical] = useState(7); // Daily physical limit
-  const [dailyLimitMental, setDailyLimitMental] = useState(7); // Daily mental limit
->>>>>>> 5c5ac460
   const [loading, setLoading] = useState(false); // Loading state for the "Create Team" button
   const router = useRouter(); // Router for navigation
   const [currentUtcTime, setCurrentUtcTime] = useState('');
 
-<<<<<<< HEAD
   // Function to calculate and display the cycle end date
   const calculateCycleEndDate = () => {
     // Get current date
@@ -64,8 +58,6 @@
     return () => clearInterval(intervalId); // Cleanup interval on component unmount
   }, []);
 
-=======
->>>>>>> 5c5ac460
   // Define dropdown menu data
   const targetData = [
     { label: 'Select a category', value: '' },
@@ -101,6 +93,15 @@
     { label: '6', value: 6 },
     { label: '7', value: 7 },
   ];
+  const personalTargetData = [
+    { label: '1', value: 1 },
+    { label: '2', value: 2 },
+    { label: '3', value: 3 },
+    { label: '4', value: 4 },
+    { label: '5', value: 5 },
+    { label: '6', value: 6 },
+    { label: '7', value: 7 },
+  ];
 
   // Function to handle the creation of a new group
   const handleCreateGroup = async () => {
@@ -131,6 +132,9 @@
       const token = await AsyncStorage.getItem('userToken');
       console.log('Token retrieved:', token ? 'Token exists' : 'No token found');
       
+      const token = await AsyncStorage.getItem('userToken');
+      console.log('Token retrieved:', token ? 'Token exists' : 'No token found');
+      
       if (!token) {
         throw new Error('No authentication token found');
       }
@@ -138,58 +142,34 @@
       // Define the API endpoint
       const apiUrl = global.workingApiUrl || 'http://localhost:5001/api';
       console.log('Using API URL:', apiUrl);
-<<<<<<< HEAD
-=======
-
-      // First, update the user's personal target
-      try {
-        const userTargetResponse = await fetch(`${apiUrl}/user-target`, {
-          method: 'POST',
-          headers: {
-            'Content-Type': 'application/json',
-            'Authorization': `Bearer ${token}`,
-          },
-          body: JSON.stringify({
-            targetValue: personalTargetValue
-          }),
-        });
-
-        if (!userTargetResponse.ok) {
-          console.warn('Failed to update personal target, but continuing with team creation');
-        } else {
-          console.log('Personal target updated successfully');
-        }
-      } catch (targetError) {
-        console.error('Error updating personal target:', targetError);
-        // Continue with team creation even if setting personal target fails
-      }
->>>>>>> 5c5ac460
 
       // Send a POST request to create the group
+      const response = await fetch(`${apiUrl}/teams`, {
       const response = await fetch(`${apiUrl}/teams`, {
         method: 'POST',
         headers: {
           'Content-Type': 'application/json',
+          'Authorization': `Bearer ${token}`,
           'Authorization': `Bearer ${token}`,
         },
         body: JSON.stringify({
           name: groupName,
           description: groupDescription,
           targetName,
-<<<<<<< HEAD
           weeklyLimitPhysical, // Changed from dailyLimitPhysical
           weeklyLimitMental,   // Changed from dailyLimitMental
-=======
-          dailyLimitPhysical,
-          dailyLimitMental,
->>>>>>> 5c5ac460
         }),
       });
+
+      // Log response status for debugging
+      console.log('API response status:', response.status);
+      
 
       // Log response status for debugging
       console.log('API response status:', response.status);
       
       const data = await response.json();
+      console.log('API response data:', data);
       console.log('API response data:', data);
 
       // Check if the response is successful
@@ -237,29 +217,18 @@
         // Continue execution even if storage fails
       }
 
-      // Store the newly created team data in AsyncStorage 
-      // so the user is automatically joined to the team
-      try {
-        // Extract the current user data
-        const userData = await AsyncStorage.getItem('user');
-        if (userData) {
-          // Save the team data
-          await AsyncStorage.setItem('userTeam', JSON.stringify(data));
-          console.log('Saved team data to AsyncStorage:', data);
-        }
-      } catch (storageError) {
-        console.error('Error saving team data to AsyncStorage:', storageError);
-        // Continue execution even if storage fails
-      }
-
       setLoading(false); // Hide loading indicator
       if (Platform.OS === 'web') {
         alert(`Team "${groupName}" created successfully!`);
         router.replace('/screens/(tabs)/team'); // Navigate directly to team screen
+        alert(`Team "${groupName}" created successfully!`);
+        router.replace('/screens/(tabs)/team'); // Navigate directly to team screen
       } else {
+        Alert.alert('Success', `Team "${groupName}" created successfully!`, [
         Alert.alert('Success', `Team "${groupName}" created successfully!`, [
           {
             text: 'OK',
+            onPress: () => router.replace('/screens/(tabs)/team'),
             onPress: () => router.replace('/screens/(tabs)/team'),
           },
         ]);
@@ -329,7 +298,6 @@
             />
           </View>
 
-<<<<<<< HEAD
           {/* Personal target input */}
           <View style={styles.formGroup}>
             <Text style={styles.label}>Your Personal Target</Text>
@@ -362,26 +330,6 @@
           <View style={styles.row}>
             <View style={styles.halfColumn}>
               <Text style={styles.label}>Weekly Mental Limit</Text>
-=======
-          {/* Dropdown for personal target value */}
-          <View style={styles.formGroup}>
-            <Text style={styles.label}>Your Personal Target</Text>
-            <Dropdown
-              style={styles.dropdown}
-              data={personalTargetData}
-              labelField="label"
-              valueField="value"
-              placeholder="Select your personal target"
-              value={personalTargetValue}
-              onChange={(item) => setPersonalTargetValue(item.value)}
-            />
-          </View>
-
-          {/* Limits section */}
-          <View style={[styles.formGroup, styles.row]}>
-            <View style={styles.halfWidth}>
-              <Text style={styles.label}>Daily Mental Limit</Text>
->>>>>>> 5c5ac460
               <Dropdown
                 style={styles.dropdown}
                 data={limitData}
@@ -392,15 +340,9 @@
                 onChange={(item) => setWeeklyLimitMental(item.value)}
               />
             </View>
-<<<<<<< HEAD
             
             <View style={styles.halfColumn}>
               <Text style={styles.label}>Weekly Physical Limit</Text>
-=======
-
-            <View style={styles.halfWidth}>
-              <Text style={styles.label}>Daily Physical Limit</Text>
->>>>>>> 5c5ac460
               <Dropdown
                 style={styles.dropdown}
                 data={limitData}
