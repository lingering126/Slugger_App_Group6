--- conflicted
+++ resolved
@@ -368,7 +368,7 @@
     console.log('Preparing to leave team:', userTeam._id);
     
     try {
-<<<<<<< HEAD
+
 setLoading(true);
 const token = await AsyncStorage.getItem('userToken');
 if (!token) {
@@ -389,36 +389,7 @@
   })
 });
 
-=======
-      // Get token
-      AsyncStorage.getItem('userToken').then(token => {
-        if (!token) return;
-        
-        const apiUrl = global.workingApiUrl || 'http://localhost:5001/api';
-        const xhr = new XMLHttpRequest();
-        xhr.open('POST', `${apiUrl}/groups/leave`);
-        xhr.setRequestHeader('Content-Type', 'application/json');
-        xhr.setRequestHeader('Authorization', `Bearer ${token}`);
-        
-        xhr.onload = function() {
-          console.log('Leave team API response status:', xhr.status);
-          if (xhr.status >= 200 && xhr.status < 300) {
-            console.log('Successfully left team, refreshing team list');
-            // Refresh team list after successful API call
-            loadTeams();
-          } else {
-            console.error('Error leaving team:', xhr.responseText);
-          }
-        };
-        
-        xhr.onerror = function() {
-          console.error('Network error when leaving team');
-        };
-        
-        xhr.send(JSON.stringify({ groupId: teamIdToLeave }));
-      }).catch(err => {
-        console.error('Error getting token:', err);
->>>>>>> 97319960
+
       });
       
       console.log('Leave team API response status:', response.status);
