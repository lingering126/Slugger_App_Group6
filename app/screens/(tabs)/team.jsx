import React, { useState, useEffect } from "react";
import { View, Text, TextInput, TouchableOpacity, FlatList, Modal, StyleSheet, Image, ScrollView, Alert, ActivityIndicator } from "react-native";
import { Ionicons } from "@expo/vector-icons";
import teamService from "../../services/teamService";
import AsyncStorage from '@react-native-async-storage/async-storage';
import { useNavigation } from '@react-navigation/native';
import * as Clipboard from 'expo-clipboard';
import { Dropdown } from 'react-native-element-dropdown';
import { useRouter } from 'expo-router';

export default function TeamsScreen() {
  const [teams, setTeams] = useState([]);
  const [userTeam, setUserTeam] = useState(null);
  const [search, setSearch] = useState("");
  const [teamIdToJoin, setTeamIdToJoin] = useState("");
  const [newTeam, setNewTeam] = useState({
    name: '',
    description: '',
    targetName: '',
    weeklyLimitPhysical: 7,
    weeklyLimitMental: 7
  });
  const [modalVisible, setModalVisible] = useState(false);
  const [goalsModalVisible, setGoalsModalVisible] = useState(false);
  const [forfeitsModalVisible, setForfeitsModalVisible] = useState(false);
  const [newGoal, setNewGoal] = useState({ title: "", target: "", type: "physical" });
  const [newForfeit, setNewForfeit] = useState({ description: "", points: 0 });
  const [teamGoals, setTeamGoals] = useState([]);
  const [teamForfeits, setTeamForfeits] = useState([]);
  const [teamProgress, setTeamProgress] = useState(0);
  const [loading, setLoading] = useState(false);
  const [userId, setUserId] = useState(null);
  const [currentUtcTime, setCurrentUtcTime] = useState('');
  const navigation = useNavigation();
  const router = useRouter();
  const [personalTargetModal, setPersonalTargetModal] = useState(false);
  const [personalTargetValue, setPersonalTargetValue] = useState(3);
  const [teamToJoin, setTeamToJoin] = useState(null);
  const [updateTargetModal, setUpdateTargetModal] = useState(false);
  const [newPersonalTarget, setNewPersonalTarget] = useState(0);

  const targetData = [
    { label: 'Select a category', value: '' },
    { label: 'Target 1', value: 'Target 1' },
    { label: 'Target 2', value: 'Target 2' },
    { label: 'Target 3', value: 'Target 3' },
    { label: 'Target 4', value: 'Target 4' },
    { label: 'Target 5', value: 'Target 5' },
    { label: 'Target 6', value: 'Target 6' },
    { label: 'Target 7', value: 'Target 7' },
    { label: 'Target 8', value: 'Target 8' },
    { label: 'Target 9', value: 'Target 9' },
    { label: 'Target 10', value: 'Target 10' },
  ];

  useEffect(() => {
    loadUserData();
  }, []);

  useEffect(() => {
    const unsubscribe = navigation.addListener('focus', () => {
      loadTeams();
      if (userTeam) {
        loadTeamMemberActivities();
      }
    });

    return unsubscribe;
  }, [navigation, userTeam]);

  useEffect(() => {
    const updateUtcTime = () => {
      setCurrentUtcTime(new Date().toUTCString());
    };
    updateUtcTime();
    const intervalId = setInterval(updateUtcTime, 1000); // Update every second
    return () => clearInterval(intervalId); // Cleanup interval on component unmount
  }, []);

  useEffect(() => {
    if (userTeam) {
      loadTeamMemberActivities();
    }
  }, [userTeam?._id]);

  const loadUserData = async () => {
    try {
      const userData = await AsyncStorage.getItem('user');
      if (userData) {
        const parsedUser = JSON.parse(userData);
        setUserId(parsedUser.id);
        await loadTeams(false); // Don't load from storage by default
      }
    } catch (error) {
      console.error('Error loading user data:', error);
    }
  };

  const loadTeams = async (loadFromStorage = false) => {
    try {
      setLoading(true);
      const token = await AsyncStorage.getItem('userToken');
      if (!token) {
        console.log('No token found');
        return;
      }

      // Only load from storage if explicitly asked to
      if (loadFromStorage) {
        // Check for saved userTeam data in AsyncStorage
        const savedUserTeam = await AsyncStorage.getItem('userTeam');
        if (savedUserTeam) {
          try {
            const parsedTeam = JSON.parse(savedUserTeam);
            console.log('Found saved user team in AsyncStorage:', parsedTeam);
            setUserTeam(parsedTeam);
          } catch (error) {
            console.error('Error parsing saved team data:', error);
          }
        }
      }

      console.log('Loading teams...');
      const teamsData = await teamService.getAllTeams();
      console.log('Teams data:', teamsData);

      if (!Array.isArray(teamsData)) {
        console.error('Teams data is not an array:', teamsData);
        setTeams([]);
        return;
      }

      // Display all teams, not just those with members
      setTeams(teamsData);

      // Find the team that the user belongs to
      const userData = await AsyncStorage.getItem('user');
      if (userData) {
        const parsedUser = JSON.parse(userData);
        console.log('Current user ID:', parsedUser.id);
        
        const userTeam = teamsData.find(team => {
          console.log('Checking team:', team._id);
          console.log('Team members:', team.members);
          return team.members && team.members.some(member => {
            console.log('Member user:', member.user);
            return member.user && (member.user._id === parsedUser.id || member.user.id === parsedUser.id);
          });
        });
        
        console.log('Found user team:', userTeam);
        if (userTeam && loadFromStorage) {
          setUserTeam(userTeam);
          // Save the team data to AsyncStorage for persistence
          await AsyncStorage.setItem('userTeam', JSON.stringify(userTeam));
        }
      }
    } catch (error) {
      console.error('Error loading teams:', error);
      Alert.alert('Error', error.message || 'Failed to load teams');
    } finally {
      setLoading(false);
    }
  };

  const handleCreateTeam = async () => {
    if (!newTeam.name.trim()) {
      Alert.alert('Error', 'Please enter a team name');
      return;
    }

    if (!newTeam.targetName) {
      Alert.alert('Error', 'Please select a target category');
      return;
    }

    try {
      setLoading(true);
      
      const teamData = {
        name: newTeam.name,
        description: newTeam.description,
        targetName: newTeam.targetName,
        weeklyLimitPhysical: parseInt(newTeam.weeklyLimitPhysical),
        weeklyLimitMental: parseInt(newTeam.weeklyLimitMental)
      };
      
      const createdTeam = await teamService.createTeam(teamData);
      
      // Store the newly created team data in AsyncStorage
      try {
        const userData = await AsyncStorage.getItem('user');
        if (userData) {
          await AsyncStorage.setItem('userTeam', JSON.stringify(createdTeam));
          console.log('Saved team data to AsyncStorage:', createdTeam);
        }
      } catch (storageError) {
        console.error('Error saving team data to AsyncStorage:', storageError);
      }
      
      setModalVisible(false);
      setNewTeam({
        name: '',
        description: '',
        targetName: '',
        weeklyLimitPhysical: 7,
        weeklyLimitMental: 7
      });
      Alert.alert('Success', 'Team created successfully');
      await loadTeams();
    } catch (error) {
      console.error('Error creating team:', error);
      Alert.alert('Error', error.message || 'Failed to create team');
    } finally {
      setLoading(false);
    }
  };

  // Join a team by team ID
  const handleJoinTeamById = async () => {
    if (!teamIdToJoin.trim()) {
      Alert.alert('Error', 'Please enter a team ID');
      return;
    }

    try {
      setLoading(true);
<<<<<<< HEAD
      const token = await AsyncStorage.getItem('userToken');
      if (!token) {
        Alert.alert('Error', 'Please log in first');
        return;
      }

      const apiUrl = global.workingApiUrl || 'http://localhost:5001/api';
      console.log('Finding team with ID:', teamIdToJoin);
      
      // First get the team by ID
      const response = await fetch(`${apiUrl}/teams/all`, {
        method: 'GET',
        headers: {
          'Content-Type': 'application/json',
          'Authorization': `Bearer ${token}`
        }
      });
      
      if (!response.ok) {
        throw new Error('Failed to fetch teams');
      }
      
      const teamsData = await response.json();
      const team = teamsData.find(t => t.teamId === teamIdToJoin || t.groupId === teamIdToJoin);
      
      if (!team) {
        throw new Error('Team not found with the provided ID');
      }
      
      // Show personal target modal instead of joining immediately
      setTeamToJoin(team);
      setPersonalTargetValue(3); // Default value
      setPersonalTargetModal(true);
      setLoading(false);
      
=======
      await teamService.joinTeamById(teamIdToJoin);
      
      Alert.alert('Success', 'Joined team successfully');
      setTeamIdToJoin('');
      await loadTeams();
>>>>>>> 5c5ac460
    } catch (error) {
      console.error('Error joining team by ID:', error);
      Alert.alert('Error', error.message || 'Failed to join team');
      setLoading(false);
    }
  };

  const handleJoinTeam = async (teamId) => {
    try {
<<<<<<< HEAD
      const team = teams.find(t => t._id === teamId);
      if (!team) {
        Alert.alert('Error', 'Team not found');
=======
      setLoading(true);
      const token = await AsyncStorage.getItem('userToken');
      if (!token) {
        Alert.alert('Error', 'Please log in first');
>>>>>>> 5c5ac460
        return;
      }
      
<<<<<<< HEAD
      // Show personal target input modal
      setTeamToJoin(team);
      setPersonalTargetValue(3); // Default value
      setPersonalTargetModal(true);
      
=======
      // Change endpoint from /groups/join to /teams/join to match the backend route
      const response = await fetch(`${apiUrl}/teams/join`, {
        method: 'POST',
        headers: {
          'Content-Type': 'application/json',
          'Authorization': `Bearer ${token}`
        },
        body: JSON.stringify({
          teamId: teamId  // Use teamId explicitly to avoid confusion
        })
      });

      console.log('Join response status:', response.status);
      const data = await response.json();
      console.log('Join response data:', data);

      if (response.status === 400 && data.message === 'Already a member') {
        // If already a member, just update the state
        const team = teams.find(t => t._id === teamId);
        if (team) {
          setUserTeam(team);
          Alert.alert('Info', 'You are already a member of this team');
          return;
        }
      }

      if (!response.ok) {
        throw new Error(data.message || 'Failed to join team');
      }

      // Update user team status
      const team = teams.find(t => t._id === teamId);
      if (team) {
        // Initialize edit state
        setIsEditingTeam(false);
        setEditedTeam({
          name: team.name || '',
          description: team.description || ''
        });
        setUserTeam(team);
      }

      Alert.alert('Success', 'Successfully joined the team');
      await loadTeams(); // Reload team list
>>>>>>> 5c5ac460
    } catch (error) {
      console.error('Error preparing to join team:', error);
      Alert.alert('Error', error.message || 'Failed to prepare team join');
    }
  };

  // Enhanced leave team functionality to ensure state refresh after leaving
  const handleLeaveTeam = async () => {
    if (!userTeam) {
      console.log('No team to leave');
      return;
    }
    
    try {
<<<<<<< HEAD
      setLoading(true);
      const token = await AsyncStorage.getItem('userToken');
      if (!token) {
        Alert.alert('Error', 'Please log in first');
        return;
      }
      
      console.log('Preparing to leave team:', userTeam._id);
      
      // Save team ID for later use
      const teamIdToLeave = userTeam._id;
      
      const apiUrl = global.workingApiUrl || 'http://localhost:5001/api';
      
      // Call the leave team API endpoint
      const response = await fetch(`${apiUrl}/teams/leave`, {
        method: 'POST',
        headers: {
          'Content-Type': 'application/json',
          'Authorization': `Bearer ${token}`
        },
        body: JSON.stringify({ 
          teamId: teamIdToLeave
        })
      });
      
      if (response.ok) {
        console.log('Successfully left team');
=======
      // Get token
      AsyncStorage.getItem('userToken').then(token => {
        if (!token) return;
        
        const apiUrl = global.workingApiUrl || 'http://localhost:5001/api';
        const xhr = new XMLHttpRequest();
        xhr.open('POST', `${apiUrl}/groups/leave`);
        xhr.setRequestHeader('Content-Type', 'application/json');
        xhr.setRequestHeader('Authorization', `Bearer ${token}`);
>>>>>>> 5c5ac460
        
        // Clear user team state and team data from AsyncStorage
        setUserTeam(null);
        await AsyncStorage.removeItem('userTeam');
        
        // Reload the team list
        await loadTeams();
        
        Alert.alert('Success', 'You left the team successfully');
      } else {
        const data = await response.json();
        throw new Error(data.message || 'Failed to leave team');
      }
    } catch (error) {
      console.error('Error leaving team:', error);
      Alert.alert('Error', error.message || 'Failed to leave team');
    } finally {
      setLoading(false);
    }
  };
  
  // Separate function to handle "Back" button in team list
  const handleBackToTeamList = async () => {
    console.log('Returning to team list without leaving');
    // Clear stored team data from AsyncStorage
    try {
      await AsyncStorage.removeItem('userTeam');
      console.log('Cleared team data from AsyncStorage');
    } catch (error) {
      console.error('Error clearing team data from AsyncStorage:', error);
    }
    setUserTeam(null);
  };

  const handleAddGoal = async () => {
    if (!newGoal.title || !newGoal.target) {
      Alert.alert("Error", "Please fill in all required fields");
      return;
    }

    try {
      let updatedTeam;
      if (newGoal._id) {
        // Update existing goal
        updatedTeam = await teamService.updateGoal(userTeam._id, newGoal._id, newGoal);
        Alert.alert("Success", "Goal updated successfully!");
      } else {
        // Add new goal
        updatedTeam = await teamService.addGoal(userTeam._id, newGoal);
        Alert.alert("Success", "Goal added successfully!");
      }
      
      setUserTeam(updatedTeam);
      setNewGoal({ title: "", target: "", type: "physical" });
      setGoalsModalVisible(false);
      calculateTeamProgress(updatedTeam);
    } catch (error) {
      console.error('Error adding/updating goal:', error);
      Alert.alert("Error", "Failed to add/update goal");
    }
  };

  const handleAddForfeit = async () => {
    if (!newForfeit.description || !newForfeit.points) {
      Alert.alert("Error", "Please fill in all required fields");
      return;
    }

    try {
      let updatedTeam;
      if (newForfeit._id) {
        // Update existing forfeit
        updatedTeam = await teamService.updateForfeit(userTeam._id, newForfeit._id, newForfeit);
      } else {
        // Add new forfeit
        updatedTeam = await teamService.addForfeit(userTeam._id, newForfeit);
      }
      
      setUserTeam(updatedTeam);
      setNewForfeit({ description: "", points: 0 });
      setForfeitsModalVisible(false);
      Alert.alert("Success", `Forfeit ${newForfeit._id ? 'updated' : 'added'} successfully!`);
    } catch (error) {
      console.error('Error adding/updating forfeit:', error);
      Alert.alert("Error", "Failed to add/update forfeit");
    }
  };

  const handleUpdateGoalProgress = async (goalId, progress) => {
    try {
      const updatedTeam = await teamService.updateGoalProgress(userTeam._id, goalId, progress);
      setUserTeam(updatedTeam);
      calculateTeamProgress(updatedTeam);
    } catch (error) {
      Alert.alert("Error", "Failed to update goal progress");
    }
  };

  const handleUpdateMemberPoints = async (memberId, points) => {
    try {
      const updatedTeam = await teamService.updateMemberPoints(userTeam._id, memberId, points);
      setUserTeam(updatedTeam);
    } catch (error) {
      Alert.alert("Error", "Failed to update member points");
    }
  };

  const handleUpdateGoal = async (goalId, updatedGoal) => {
    try {
      const updatedTeam = await teamService.updateGoal(userTeam._id, goalId, updatedGoal);
      setUserTeam(updatedTeam);
      calculateTeamProgress(updatedTeam);
      Alert.alert("Success", "Goal updated successfully!");
    } catch (error) {
      console.error('Error updating goal:', error);
      Alert.alert("Error", "Failed to update goal");
    }
  };

  const handleDeleteGoal = async (goalId) => {
    try {
      console.log('Deleting goal:', goalId);
      const updatedTeam = await teamService.deleteGoal(userTeam._id, goalId);
      console.log('Goal deleted successfully:', updatedTeam);
      setUserTeam(updatedTeam);
      calculateTeamProgress(updatedTeam);
      Alert.alert("Success", "Goal deleted successfully!");
    } catch (error) {
      console.error('Error deleting goal:', error);
      Alert.alert("Error", "Failed to delete goal");
    }
  };

  const handleUpdateForfeit = async (forfeitId, updatedForfeit) => {
    try {
      const updatedTeam = await teamService.updateForfeit(userTeam._id, forfeitId, updatedForfeit);
      setUserTeam(updatedTeam);
      Alert.alert("Success", "Forfeit updated successfully!");
    } catch (error) {
      console.error('Error updating forfeit:', error);
      Alert.alert("Error", "Failed to update forfeit");
    }
  };

  const handleDeleteForfeit = async (forfeitId) => {
    try {
      console.log('Deleting forfeit:', forfeitId);
      const updatedTeam = await teamService.deleteForfeit(userTeam._id, forfeitId);
      console.log('Forfeit deleted successfully:', updatedTeam);
      setUserTeam(updatedTeam);
      Alert.alert("Success", "Forfeit deleted successfully!");
    } catch (error) {
      console.error('Error deleting forfeit:', error);
      Alert.alert("Error", "Failed to delete forfeit");
    }
  };

  const handleDeleteTeam = async () => {
    if (!userTeam) return;
    
    try {
      await teamService.deleteTeam(userTeam._id);
      setUserTeam(null);
      loadTeams();
      Alert.alert('Success', 'Team deleted successfully');
    } catch (error) {
      console.error('Error deleting team:', error);
      Alert.alert('Error', error.message || 'Failed to delete team');
    }
  };

  // Load team member activities and update progress
  const loadTeamMemberActivities = async () => {
    if (!userTeam || !userTeam._id) return;
    
    try {
      const token = await AsyncStorage.getItem('userToken');
      if (!token) return;
      
      const apiUrl = global.workingApiUrl || 'http://localhost:5001/api';
      console.log('Loading team activities for team:', userTeam._id);
      
      // Get the current user ID
      const userData = await AsyncStorage.getItem('user');
      let userId = null;
      if (userData) {
        const user = JSON.parse(userData);
        userId = user.id;
        console.log('Current user ID:', userId);
      }
      
      // Fetch team activities
      const response = await fetch(`${apiUrl}/teams/${userTeam._id}/activities`, {
        method: 'GET',
        headers: {
          'Authorization': `Bearer ${token}`,
          'Content-Type': 'application/json'
        }
      });
      
      if (response.ok) {
        const data = await response.json();
        console.log('Team activities loaded:', data);
        
        // Update userTeam with the activity data
        const updatedTeam = {...userTeam};
        
        // Calculate the total target and completed activities
        let totalTarget = 0;
        let totalCompleted = 0;
        
        if (data.members && Array.isArray(data.members)) {
          console.log('Members data received:', data.members.length);
          
          // Update member activity counts
          updatedTeam.members = updatedTeam.members.map(member => {
            // Get the member ID in a reliable way
            const memberId = member._id || member.id || 
                            (member.user && (member.user._id || member.user.id));
            
            console.log(`Updating member ${memberId}`);
            
            // Find the matching member data
            const memberData = data.members.find(m => 
              m.userId === memberId || 
              m.userId === member._id || 
              m.userId === member.id ||
              (member.user && (m.userId === member.user._id || m.userId === member.user.id))
            );
            
            if (memberData) {
              console.log(`Found member data for ${memberId}:`, memberData);
              totalTarget += memberData.personalTarget || 0;
              totalCompleted += memberData.completedActivities || 0;
              
              return {
                ...member,
                personalTarget: memberData.personalTarget || 0,
                completedActivities: memberData.completedActivities || 0
              };
            } else {
              console.log(`No member data found for ${memberId}`);
              return member;
            }
          });
          
          console.log('Updated members:', updatedTeam.members);
          
          // Check if the current user has a personal target in the received data
          if (userId) {
            const currentUserData = data.members.find(m => 
              m.userId === userId || 
              m.userId.toString() === userId.toString()
            );
            
            if (currentUserData) {
              console.log('Current user personal target:', currentUserData.personalTarget);
              // Update the state for the modal
              setPersonalTargetValue(currentUserData.personalTarget);
            }
          }
          
          // Update the team target and progress
          updatedTeam.calculatedTargetValue = totalTarget;
          const progress = totalTarget > 0 ? Math.round((totalCompleted / totalTarget) * 100) : 0;
          
          console.log(`Team target: ${totalTarget}, Completed: ${totalCompleted}, Progress: ${progress}%`);
          
          // Store cycle information from the API
          if (data.cycleInfo) {
            console.log('Cycle info received:', data.cycleInfo);
            updatedTeam.cycleInfo = data.cycleInfo;
          }
          
          setUserTeam(updatedTeam);
          setTeamProgress(progress);
        }
      } else {
        console.error('Failed to load team activities');
        // Try fallback to fetch team target
        await fetchTeamTarget();
      }
    } catch (error) {
      console.error('Error loading team activities:', error);
      // Try fallback to fetch team target
      await fetchTeamTarget();
    }
  };
  
  // Fallback function to fetch just the team target
  const fetchTeamTarget = async () => {
    if (!userTeam || !userTeam._id) return;
    
    try {
      const token = await AsyncStorage.getItem('userToken');
      if (!token) return;
      
      const apiUrl = global.workingApiUrl || 'http://localhost:5001/api';
      
      const response = await fetch(`${apiUrl}/teams/${userTeam._id}/target?recalculate=true`, {
        method: 'GET',
        headers: {
          'Authorization': `Bearer ${token}`,
          'Content-Type': 'application/json'
        }
      });
      
      if (response.ok) {
        const data = await response.json();
        console.log('Team target loaded:', data);
        
        const updatedTeam = {...userTeam, 
          targetValue: data.targetValue,
          calculatedTargetValue: data.targetValue
        };
        
        setUserTeam(updatedTeam);
      }
    } catch (error) {
      console.error('Error fetching team target:', error);
    }
  };

  // Calculate total personal targets and progress - Updated to use direct value from API
  const calculateTeamTargets = (team) => {
    if (!team) return { total: 0, completed: 0, progress: 0 };
    
    // Use the calculated value from API if available
    if (team.calculatedTargetValue !== undefined) {
      const completed = team.members?.reduce((sum, member) => sum + (member.completedActivities || 0), 0) || 0;
      const progress = team.calculatedTargetValue > 0 
        ? Math.round((completed / team.calculatedTargetValue) * 100) 
        : 0;
      
      return { 
        total: team.calculatedTargetValue, 
        completed, 
        progress 
      };
    }
    
    // Fallback to target value in team document
    const targetValue = team.targetValue || 0;
    const completed = team.members?.reduce((sum, member) => sum + (member.completedActivities || 0), 0) || 0;
    const progress = targetValue > 0 ? Math.round((completed / targetValue) * 100) : 0;
    
    return { total: targetValue, completed, progress };
  };

  useEffect(() => {
    if (userTeam) {
      const teamTargets = calculateTeamTargets(userTeam);
      setTeamProgress(teamTargets.progress);
    }
  }, [userTeam]);

  // Enter team instead of joining (already a member)
  const handleEnterTeam = (team) => {
    // Initialize edit state
    setIsEditingTeam(false);
    setEditedTeam({
      name: team.name || '',
      description: team.description || ''
    });
    setUserTeam(team);
    
    // Load team member activities when entering a team
    setTimeout(() => {
      loadTeamMemberActivities();
    }, 500);
  };
  
  const renderTeamCard = ({ item }) => {
    // Check if user is a team member.
    // item.members are populated user objects from the backend.
    // Each member object should have an _id (ObjectId) and/or id (string virtual).
    // userId is the current logged-in user's ID string.
    const isTeamMember = item.members && Array.isArray(item.members) && item.members.some(member => {
      if (member && userId) { // Ensure both member object and current userId are available
        // Compare string versions of IDs to be safe
        const memberIdString = member.id || (member._id ? member._id.toString() : null);
        return memberIdString === userId;
      }
      return false;
    });
    
    // It's helpful to keep this log for debugging if issues persist.
    console.log(`Team: ${item.name}, Current UserID: ${userId}`);
    item.members.forEach(m => {
      const memberIdStr = m.id || (m._id ? m._id.toString() : 'NO_ID');
      console.log(`  Comparing Member ID: ${memberIdStr} (name: ${m.username || m.name}) with UserID: ${userId}. Match: ${memberIdStr === userId}`);
    });
    console.log(`Result for ${item.name} - isTeamMember: ${isTeamMember}`);
    
    return (
      <View style={styles.teamCard}>
        <View style={styles.teamCardHeader}>
          <View style={styles.teamCardHeaderLeft}>
            <View style={styles.teamIconContainer}>
              <Ionicons name="people" size={24} color="#FFFFFF" />
            </View>
            <Text style={styles.teamName}>{item.name}</Text>
          </View>
          <View style={styles.teamIdBadge}>
            <Text style={styles.teamIdBadgeText}>ID: {item.teamId || item.groupId || 'N/A'}</Text>
          </View>
        </View>
        <View style={styles.teamCardBody}>
          <Text style={styles.description}>
            {item.description || 'No description provided'}
          </Text>
          <View style={styles.teamMetaInfo}>
            <View style={styles.metaItem}>
              <Ionicons name="people-outline" size={16} color="#7F8C8D" />
              <Text style={styles.metaText}>
                {item.members?.length || 0} members
              </Text>
            </View>
            {item.targetName && (
              <View style={styles.metaItem}>
                <Ionicons name="flag-outline" size={16} color="#7F8C8D" />
                <Text style={styles.metaText}>
                  {item.targetName}
                </Text>
              </View>
            )}
          </View>
        </View>
        {!userTeam && (
          <TouchableOpacity 
            style={[styles.teamActionButton, isTeamMember ? styles.enterButton : styles.joinButton]} 
            onPress={() => isTeamMember ? handleEnterTeam(item) : handleJoinTeam(item._id)}
            disabled={loading}
          >
            {loading ? (
              <ActivityIndicator color="#fff" size="small" />
            ) : (
              <>
                <Ionicons 
                  name={isTeamMember ? "enter-outline" : "add-circle-outline"} 
                  size={18} 
                  color="#FFFFFF" 
                  style={{marginRight: 5}} 
                />
                <Text style={styles.teamActionButtonText}>
                  {isTeamMember ? 'Enter' : 'Join'}
                </Text>
              </>
            )}
          </TouchableOpacity>
        )}
      </View>
    );
  };

  const renderEmptyState = () => (
    <View style={styles.emptyState}>
      <Ionicons name="people-outline" size={64} color="#4A90E2" />
      <Text style={styles.emptyStateTitle}>No Teams Found</Text>
      <Text style={styles.emptyStateText}>
        Create a new team or join an existing one to get started!
      </Text>
    </View>
  );

  // Add state for editing team information
  const [editingTeamInfo, setEditingTeamInfo] = useState(false);
  const [editingTargets, setEditingTargets] = useState(false);
  const [isEditingTeam, setIsEditingTeam] = useState(false);
  const [editedTeam, setEditedTeam] = useState({
    name: '',
    description: ''
  });
  const [editedTeamInfo, setEditedTeamInfo] = useState({
    name: '',
    description: '',
    targetName: '',
    targetMentalValue: 0,
    targetPhysicalValue: 0
  });

  // Handle editing team information
  const handleEditTeamInfo = () => {
    setEditedTeamInfo({
      name: userTeam.name,
      description: userTeam.description,
      targetName: userTeam.targetName,
      targetMentalValue: userTeam.targetMentalValue,
      targetPhysicalValue: userTeam.targetPhysicalValue
    });
    setEditingTeamInfo(true);
  };

  // Handle editing team targets
  const handleEditTargets = () => {
    setEditedTeamInfo({
      ...editedTeamInfo,
      targetName: userTeam.targetName,
      targetMentalValue: userTeam.targetMentalValue,
      targetPhysicalValue: userTeam.targetPhysicalValue
    });
    setEditingTargets(true);
  };

  // Handle updating team information
  const handleUpdateTeam = async () => {
    try {
      setLoading(true);
      const token = await AsyncStorage.getItem('userToken');
      if (!token) {
        Alert.alert('Error', 'Please log in first');
        return;
      }

      const apiUrl = global.workingApiUrl || 'http://localhost:5001/api';
      console.log('Updating team:', userTeam._id, editedTeam);
      
      const response = await fetch(`${apiUrl}/groups/${userTeam._id}`, {
        method: 'PUT',
        headers: {
          'Content-Type': 'application/json',
          'Authorization': `Bearer ${token}`
        },
        body: JSON.stringify({
          name: editedTeam.name,
          description: editedTeam.description
        })
      });

      const data = await response.json();
      if (!response.ok) {
        throw new Error(data.message || 'Failed to update team');
      }

      // Update local team information
      setUserTeam({
        ...userTeam,
        name: editedTeam.name,
        description: editedTeam.description
      });
      
      setIsEditingTeam(false);
      Alert.alert('Success', 'Team information updated successfully');
    } catch (error) {
      console.error('Error updating team:', error);
      Alert.alert('Error', error.message || 'Failed to update team');
    } finally {
      setLoading(false);
    }
  };

  // Save team information
  const handleSaveTeamInfo = async () => {
    try {
      setLoading(true);
      const token = await AsyncStorage.getItem('userToken');
      if (!token) {
        Alert.alert('Error', 'Please log in first');
        return;
      }

      const apiUrl = global.workingApiUrl || 'http://localhost:5001/api';
      const response = await fetch(`${apiUrl}/groups/${userTeam._id}`, {
        method: 'PUT',
        headers: {
          'Content-Type': 'application/json',
          'Authorization': `Bearer ${token}`
        },
        body: JSON.stringify({
          name: editedTeamInfo.name,
          description: editedTeamInfo.description
        })
      });

      const data = await response.json();
      if (!response.ok) {
        throw new Error(data.message || 'Failed to update team info');
      }

      setUserTeam({...userTeam, name: editedTeamInfo.name, description: editedTeamInfo.description});
      setEditingTeamInfo(false);
      Alert.alert('Success', 'Team information updated successfully');
    } catch (error) {
      console.error('Error updating team info:', error);
      Alert.alert('Error', error.message || 'Failed to update team info');
    } finally {
      setLoading(false);
    }
  };

  // Save team targets
  const handleSaveTargets = async () => {
    try {
      setLoading(true);
      const token = await AsyncStorage.getItem('userToken');
      if (!token) {
        Alert.alert('Error', 'Please log in first');
        return;
      }

      const apiUrl = global.workingApiUrl || 'http://localhost:5001/api';
      const response = await fetch(`${apiUrl}/groups/${userTeam._id}/targets`, {
        method: 'PUT',
        headers: {
          'Content-Type': 'application/json',
          'Authorization': `Bearer ${token}`
        },
        body: JSON.stringify({
          targetName: editedTeamInfo.targetName,
          targetMentalValue: parseInt(editedTeamInfo.targetMentalValue),
          targetPhysicalValue: parseInt(editedTeamInfo.targetPhysicalValue)
        })
      });

      const data = await response.json();
      if (!response.ok) {
        throw new Error(data.message || 'Failed to update targets');
      }

      setUserTeam({
        ...userTeam, 
        targetName: editedTeamInfo.targetName,
        targetMentalValue: parseInt(editedTeamInfo.targetMentalValue),
        targetPhysicalValue: parseInt(editedTeamInfo.targetPhysicalValue)
      });
      setEditingTargets(false);
      Alert.alert('Success', 'Team targets updated successfully');
    } catch (error) {
      console.error('Error updating targets:', error);
      Alert.alert('Error', error.message || 'Failed to update targets');
    } finally {
      setLoading(false);
    }
  };

  // Function to calculate and format the end of the current 7-day cycle
  const calculateCycleEndDate = (team) => {
    if (team?.cycleInfo) {
      // Use the cycleInfo from API response
      const cycleEnd = new Date(team.cycleInfo.cycleEnd);
      
      // Calculate remaining time correctly
      const now = new Date();
      const msUntilCycleEnd = cycleEnd.getTime() - now.getTime();
      
      // Get full days (use Math.floor to avoid having extra days)
      const daysUntilCycleEnd = Math.floor(msUntilCycleEnd / (1000 * 60 * 60 * 24));
      
      // Get remaining hours after full days are counted
      const hoursUntilCycleEnd = Math.floor((msUntilCycleEnd % (1000 * 60 * 60 * 24)) / (1000 * 60 * 60));
      
      return `${daysUntilCycleEnd}d ${hoursUntilCycleEnd}h left (${cycleEnd.toUTCString()})`;
    }
    
    // Fallback to calculating based on team creation date
    if (!team || !team.createdAt) return 'Unknown';
    
    const teamCreationDate = new Date(team.createdAt);
    const now = new Date();
    const msSinceCreation = now.getTime() - teamCreationDate.getTime();
    const daysSinceCreation = Math.floor(msSinceCreation / (1000 * 60 * 60 * 24));
    const currentCycleNumber = Math.floor(daysSinceCreation / 7);
    
    const cycleStartDate = new Date(teamCreationDate);
    cycleStartDate.setUTCDate(teamCreationDate.getUTCDate() + currentCycleNumber * 7);
    
    const cycleEndDate = new Date(cycleStartDate);
    cycleEndDate.setUTCDate(cycleStartDate.getUTCDate() + 7);
    
    const msUntilCycleEnd = cycleEndDate.getTime() - now.getTime();
    // Use Math.floor instead of Math.ceil for days to avoid overflow
    const daysUntilCycleEnd = Math.floor(msUntilCycleEnd / (1000 * 60 * 60 * 24));
    // Calculate remaining hours after full days
    const hoursUntilCycleEnd = Math.floor((msUntilCycleEnd % (1000 * 60 * 60 * 24)) / (1000 * 60 * 60));
    
    return `${daysUntilCycleEnd}d ${hoursUntilCycleEnd}h left (${cycleEndDate.toUTCString()})`;
  };

  // Team members section with personal targets
  const renderTeamMembers = () => (
    <View style={styles.membersContainer}>
      <Text style={styles.sectionTitle}>Team Members ({userTeam.members?.length || 0})</Text>
      {userTeam.members?.map((member, index) => (
        <View key={index} style={styles.memberCard}>
          <Ionicons name="person-circle" size={40} color="#4A90E2" />
          <View style={styles.memberInfo}>
            <Text style={styles.memberName}>
              {member.name || // Directly access name property
               (member.email ? member.email.split('@')[0] : // If email exists but no name
                (member.user?.name || // Compatible with old data structure
                 (member.user?.email ? member.user.email.split('@')[0] : // Compatible with old data structure
                  'Anonymous')))}
            </Text>
            <Text style={styles.memberRole}>{member.role || 'Member'}</Text>
            <Text style={styles.memberTarget}>Personal Target: {member.personalTarget || 3}</Text>
          </View>
        </View>
      ))}
    </View>
  );

  // Team progress section showing sum of personal targets
  const renderTeamProgress = () => (
    <View style={styles.progressContainer}>
      <Text style={styles.sectionTitle}>Team Progress</Text>
      <View style={styles.teamTargetInfo}>
        <Text style={styles.teamTargetText}>
          Team Target: {calculateTeamTargets(userTeam).total} points 
          ({calculateTeamTargets(userTeam).completed} completed)
        </Text>
      </View>
      
      {/* Current cycle information */}
      <View style={styles.cycleInfoContainer}>
        <Text style={styles.cycleLabel}>
          Current 7-Day Cycle: {userTeam?.cycleInfo?.currentCycle || 0}
        </Text>
        <Text style={styles.cycleEndInfo}>
          Cycle Ends: {calculateCycleEndDate(userTeam)}
        </Text>
      </View>
      <Text style={styles.cycleNote}>
        * Progress resets at the end of each 7-day cycle
      </Text>
      
      <View style={styles.progressBar}>
        <View style={[styles.progressFill, { width: `${teamProgress}%` }]} />
      </View>
      <Text style={styles.progressText}>{teamProgress}% Complete</Text>
    </View>
  );

  // Team targets section showing weekly limits
  const renderTeamTargets = () => (
    <View style={styles.targetsContainer}>
      <View style={styles.sectionHeader}>
        <Text style={styles.sectionTitle}>Team Target Settings</Text>
        <TouchableOpacity onPress={handleEditTargets}>
          <Ionicons name="create-outline" size={24} color="#4A90E2" />
        </TouchableOpacity>
      </View>
      
      {!editingTargets ? (
        <View>
          <View style={styles.targetCard}>
            <Text style={styles.targetName}>{userTeam.targetName}</Text>
            <View style={styles.targetValues}>
              <Text style={styles.targetValue}>Weekly Mental Limit: {userTeam.weeklyLimitMental || 7}</Text>
              <Text style={styles.targetValue}>Weekly Physical Limit: {userTeam.weeklyLimitPhysical || 7}</Text>
              <Text style={styles.targetValue}>Total Personal Targets: {calculateTeamTargets(userTeam).total}</Text>
            </View>
          </View>
          
          {/* Add explanation for weekly limits */}
          <View style={styles.limitsExplanationContainer}>
            <Text style={styles.limitsExplanationTitle}>What are weekly limits?</Text>
            <Text style={styles.limitsExplanationText}>
              Weekly limits determine how many activities of each type (mental/physical) you can log per 7-day cycle. 
              Once you reach both mental and physical limits, you unlock the ability to log additional activities beyond these limits.
            </Text>
            <Text style={styles.limitsExplanationExample}>
              Example: With limits of 6 mental and 6 physical, you must complete 6 of each type before unlocking unlimited logging for the remainder of the cycle.
            </Text>
          </View>
        </View>
      ) : (
        <View style={styles.editTargetsContainer}>
          <Text style={styles.editSectionTitle}>Edit Team Targets</Text>
          <View style={styles.editTargetField}>
            <Text style={styles.editTargetLabel}>Target Name:</Text>
            <Dropdown
              style={styles.dropdown}
              placeholderStyle={styles.placeholderStyle}
              selectedTextStyle={styles.selectedTextStyle}
              data={targetData}
              maxHeight={300}
              labelField="label"
              valueField="value"
              placeholder="Select a category"
              value={editedTeamInfo.targetName}
              onChange={item => {
                setEditedTeamInfo({...editedTeamInfo, targetName: item.value});
              }}
            />
          </View>
          <View style={[styles.formGroup, styles.row]}>
            <View style={styles.halfWidth}>
              <Text style={styles.label}>Weekly Mental Limit</Text>
              <Dropdown
                style={styles.dropdown}
                placeholderStyle={styles.placeholderStyle}
                selectedTextStyle={styles.selectedTextStyle}
                data={[
                  { label: '0', value: 0 },
                  { label: '1', value: 1 },
                  { label: '2', value: 2 },
                  { label: '3', value: 3 },
                  { label: '4', value: 4 },
                  { label: '5', value: 5 },
                  { label: '6', value: 6 },
                  { label: '7', value: 7 },
                ]}
                maxHeight={300}
                labelField="label"
                valueField="value"
                placeholder="Select limit"
                value={newTeam.weeklyLimitMental}
                onChange={item => {
                  setNewTeam({...newTeam, weeklyLimitMental: item.value});
                }}
              />
            </View>

            <View style={styles.halfWidth}>
              <Text style={styles.label}>Weekly Physical Limit</Text>
              <Dropdown
                style={styles.dropdown}
                placeholderStyle={styles.placeholderStyle}
                selectedTextStyle={styles.selectedTextStyle}
                data={[
                  { label: '0', value: 0 },
                  { label: '1', value: 1 },
                  { label: '2', value: 2 },
                  { label: '3', value: 3 },
                  { label: '4', value: 4 },
                  { label: '5', value: 5 },
                  { label: '6', value: 6 },
                  { label: '7', value: 7 },
                ]}
                maxHeight={300}
                labelField="label"
                valueField="value"
                placeholder="Select limit"
                value={newTeam.weeklyLimitPhysical}
                onChange={item => {
                  setNewTeam({...newTeam, weeklyLimitPhysical: item.value});
                }}
              />
            </View>
          </View>
          <View style={styles.editActions}>
            <TouchableOpacity 
              style={[styles.editButton, styles.cancelButton]}
              onPress={() => setEditingTargets(false)}
            >
              <Text style={styles.editButtonText}>Cancel</Text>
            </TouchableOpacity>
            <TouchableOpacity 
              style={[styles.editButton, styles.saveButton]}
              onPress={handleSaveTargets}
              disabled={loading}
            >
              {loading ? (
                <ActivityIndicator color="#fff" size="small" />
              ) : (
                <Text style={styles.editButtonText}>Save</Text>
              )}
            </TouchableOpacity>
          </View>
        </View>
      )}
    </View>
  );

  // Fix renderTeamDashboard to use new component functions and remove goals section
  const renderTeamDashboard = () => (
    <ScrollView style={styles.teamDashboard}>
      <View style={styles.headerActions}>
        <TouchableOpacity 
          style={styles.backButton}
          onPress={handleBackToTeamList}
        >
          <Ionicons name="arrow-back" size={24} color="#4A90E2" />
          <Text style={styles.backButtonText}>Back</Text>
        </TouchableOpacity>
      </View>

      <View style={styles.dashboardCard}>
        <View style={styles.teamHeaderContainer}>
          <View style={styles.teamHeader}>
            <Text style={styles.teamName}>{userTeam.name}</Text>
            <Text style={styles.utcTimeText}>Current UTC: {currentUtcTime}</Text>
            <TouchableOpacity 
              style={styles.editIconButton} 
              onPress={() => setIsEditingTeam(true)}
            >
              <Ionicons name="create-outline" size={24} color="#4A90E2" />
            </TouchableOpacity>
          </View>

          {isEditingTeam ? (
            <View style={styles.editContainer}>
              <TextInput
                style={styles.editInput}
                value={editedTeam.name}
                onChangeText={(text) => setEditedTeam({...editedTeam, name: text})}
                placeholder="Team Name"
              />
              <TextInput
                style={[styles.editInput, styles.multilineInput]}
                value={editedTeam.description}
                onChangeText={(text) => setEditedTeam({...editedTeam, description: text})}
                placeholder="Team Description"
                multiline
              />
              <View style={styles.editActions}>
                <TouchableOpacity 
                  style={[styles.editButton, styles.cancelButton]}
                  onPress={() => {
                    setIsEditingTeam(false);
                    setEditedTeam({
                      name: userTeam.name,
                      description: userTeam.description
                    });
                  }}
                >
                  <Text style={styles.editButtonText}>Cancel</Text>
                </TouchableOpacity>
                <TouchableOpacity 
                  style={[styles.editButton, styles.saveButton]}
                  onPress={handleUpdateTeam}
                >
                  <Text style={styles.editButtonText}>Save</Text>
                </TouchableOpacity>
              </View>
            </View>
          ) : (
            <View>
              <Text style={styles.teamDescription}>{userTeam.description}</Text>
            </View>
          )}

          <View style={styles.teamIdContainer}>
            <View style={styles.teamIdInner}>
              <Text style={styles.teamIdLabel}>Team ID:</Text>
              <Text style={styles.teamId}>{userTeam.teamId || userTeam.groupId || 'N/A'}</Text>
            </View>
            <TouchableOpacity 
              style={styles.copyButton}
              onPress={async () => {
                try {
                  // Use the newly installed expo-clipboard package
                  const teamId = userTeam.teamId || userTeam.groupId;
                  if (teamId) {
                    await Clipboard.setStringAsync(teamId.toString());
                    Alert.alert('Copied', 'Team ID copied to clipboard');
                  } else {
                    Alert.alert('Error', 'No team ID available to copy');
                  }
                } catch (error) {
                  console.error('Error copying to clipboard:', error);
                  Alert.alert('Error', 'Failed to copy to clipboard');
                }
              }}
            >
              <Ionicons name="copy-outline" size={20} color="#4A90E2" />
              <Text style={styles.copyText}>Copy</Text>
            </TouchableOpacity>
          </View>
          
          {/* Team cycle information */}
          <View style={styles.cycleDateContainer}>
            <Text style={styles.cycleDateLabel}>Current cycle ends:</Text>
            <Text style={styles.cycleDateValue}>{calculateCycleEndDate(userTeam)}</Text>
          </View>
        </View>
      </View>

      {/* Personal Target Update Section - Only visible on first day of cycle */}
      {isFirstDayOfCycle(userTeam) && (
        <View style={styles.personalTargetUpdateContainer}>
          <View style={styles.personalTargetUpdateHeader}>
            <Text style={styles.personalTargetUpdateTitle}>Your Personal Target</Text>
            <Text style={styles.personalTargetValue}>
              Current: {userTeam.members?.find(m => m.id === userId)?.personalTarget || personalTargetValue} points
            </Text>
          </View>
          <Text style={styles.personalTargetUpdateInfo}>
            You can adjust your personal target on the first day of each 7-day cycle.
          </Text>
          <TouchableOpacity 
            style={styles.updateTargetButton}
            onPress={() => {
              // Initialize with current personal target
              const currentTarget = userTeam.members?.find(m => m.id === userId)?.personalTarget || personalTargetValue;
              setNewPersonalTarget(currentTarget);
              setUpdateTargetModal(true);
            }}
          >
            <Text style={styles.updateTargetButtonText}>Update Personal Target</Text>
          </TouchableOpacity>
        </View>
<<<<<<< HEAD
      )}

      {renderTeamProgress()}
      {renderTeamMembers()}
      {renderTeamTargets()}
=======
        
        {!editingTargets ? (
          <View style={styles.targetCard}>
            <Text style={styles.targetName}>{userTeam.targetName}</Text>
            <View style={styles.targetValues}>
              <Text style={styles.targetValue}>Mental: {userTeam.targetMentalValue}</Text>
              <Text style={styles.targetValue}>Physical: {userTeam.targetPhysicalValue}</Text>
            </View>
          </View>
        ) : (
          <View style={styles.editTargetsContainer}>
            <Text style={styles.editSectionTitle}>Edit Team Targets</Text>
            <View style={styles.editTargetField}>
              <Text style={styles.editTargetLabel}>Target Name:</Text>
              <Dropdown
                style={styles.dropdown}
                placeholderStyle={styles.placeholderStyle}
                selectedTextStyle={styles.selectedTextStyle}
                data={targetData}
                maxHeight={300}
                labelField="label"
                valueField="value"
                placeholder="Select a category"
                value={editedTeamInfo.targetName}
                onChange={item => {
                  setEditedTeamInfo({...editedTeamInfo, targetName: item.value});
                }}
              />
            </View>
            <View style={[styles.formGroup, styles.row]}>
              <View style={styles.halfWidth}>
                <Text style={styles.label}>Weekly Mental Limit</Text>
                <Dropdown
                  style={styles.dropdown}
                  placeholderStyle={styles.placeholderStyle}
                  selectedTextStyle={styles.selectedTextStyle}
                  data={[
                    { label: '0', value: 0 },
                    { label: '1', value: 1 },
                    { label: '2', value: 2 },
                    { label: '3', value: 3 },
                    { label: '4', value: 4 },
                    { label: '5', value: 5 },
                    { label: '6', value: 6 },
                    { label: '7', value: 7 },
                  ]}
                  maxHeight={300}
                  labelField="label"
                  valueField="value"
                  placeholder="Select limit"
                  value={newTeam.weeklyLimitMental}
                  onChange={item => {
                    setNewTeam({...newTeam, weeklyLimitMental: item.value});
                  }}
                />
              </View>

              <View style={styles.halfWidth}>
                <Text style={styles.label}>Weekly Physical Limit</Text>
                <Dropdown
                  style={styles.dropdown}
                  placeholderStyle={styles.placeholderStyle}
                  selectedTextStyle={styles.selectedTextStyle}
                  data={[
                    { label: '0', value: 0 },
                    { label: '1', value: 1 },
                    { label: '2', value: 2 },
                    { label: '3', value: 3 },
                    { label: '4', value: 4 },
                    { label: '5', value: 5 },
                    { label: '6', value: 6 },
                    { label: '7', value: 7 },
                  ]}
                  maxHeight={300}
                  labelField="label"
                  valueField="value"
                  placeholder="Select limit"
                  value={newTeam.weeklyLimitPhysical}
                  onChange={item => {
                    setNewTeam({...newTeam, weeklyLimitPhysical: item.value});
                  }}
                />
              </View>
            </View>
            <View style={styles.editActions}>
              <TouchableOpacity 
                style={[styles.editButton, styles.cancelButton]}
                onPress={() => setEditingTargets(false)}
              >
                <Text style={styles.editButtonText}>Cancel</Text>
              </TouchableOpacity>
              <TouchableOpacity 
                style={[styles.editButton, styles.saveButton]}
                onPress={handleSaveTargets}
                disabled={loading}
              >
                {loading ? (
                  <ActivityIndicator color="#fff" size="small" />
                ) : (
                  <Text style={styles.editButtonText}>Save</Text>
                )}
              </TouchableOpacity>
            </View>
          </View>
        )}
      </View>
>>>>>>> 5c5ac460

      <View style={styles.teamActions}>
        <TouchableOpacity 
          style={[styles.actionButton, styles.leaveButton]}
          onPress={handleLeaveTeam}
          disabled={loading}
        >
          {loading ? (
            <ActivityIndicator color="#fff" />
          ) : (
            <Text style={styles.actionButtonText}>Leave Team</Text>
          )}
        </TouchableOpacity>
      </View>
    </ScrollView>
  );

  const renderGoals = () => (
    <View style={styles.goalsContainer}>
      <View style={styles.sectionHeader}>
        <Text style={styles.sectionTitle}>Team Goals</Text>
        <TouchableOpacity onPress={() => setGoalsModalVisible(true)}>
          <Ionicons name="add-circle" size={24} color="#4A90E2" />
        </TouchableOpacity>
      </View>
      <FlatList
        data={userTeam.goals}
        keyExtractor={(item) => item._id}
        renderItem={renderGoalCard}
      />
    </View>
  );

  const renderForfeits = () => (
    <View style={styles.forfeitsContainer}>
      <View style={styles.sectionHeader}>
        <Text style={styles.sectionTitle}>Team Forfeits</Text>
        <TouchableOpacity onPress={() => setForfeitsModalVisible(true)}>
          <Ionicons name="add-circle" size={24} color="#4A90E2" />
        </TouchableOpacity>
      </View>
      <FlatList
        data={userTeam.forfeits}
        keyExtractor={(item) => item._id}
        renderItem={renderForfeitCard}
      />
    </View>
  );

  const renderGoalCard = ({ item }) => (
    <View style={styles.goalCard}>
      <View style={styles.goalHeader}>
        <Text style={styles.goalTitle}>{item.title}</Text>
        <View style={styles.goalActions}>
          <TouchableOpacity
            onPress={() => {
              setNewGoal(item);
              setGoalsModalVisible(true);
            }}
          >
            <Ionicons name="create-outline" size={24} color="#4A90E2" />
          </TouchableOpacity>
          <TouchableOpacity
            onPress={() => handleDeleteGoal(item._id)}
          >
            <Ionicons name="trash-outline" size={24} color="#E74C3C" />
          </TouchableOpacity>
        </View>
      </View>
      <Text style={styles.goalTarget}>Target: {item.target}</Text>
      <Text style={styles.goalCurrent}>Current: {item.current}</Text>
      <View style={styles.progressBar}>
        <View
          style={[
            styles.progressFill,
            { width: `${(item.current / item.target) * 100}%` }
          ]}
        />
      </View>
    </View>
  );

  const renderForfeitCard = ({ item }) => (
    <View style={styles.forfeitCard}>
      <View style={styles.forfeitHeader}>
        <Text style={styles.forfeitDescription}>{item.description}</Text>
        <View style={styles.forfeitActions}>
          <TouchableOpacity 
            onPress={() => {
              setNewForfeit(item);
              setForfeitsModalVisible(true);
            }}
          >
            <Ionicons name="create-outline" size={24} color="#4A90E2" />
          </TouchableOpacity>
          <TouchableOpacity 
            onPress={() => handleDeleteForfeit(item._id)}
          >
            <Ionicons name="trash-outline" size={24} color="#E74C3C" />
          </TouchableOpacity>
        </View>
      </View>
      <Text style={styles.forfeitPoints}>{item.points} points</Text>
    </View>
  );

  const renderGoalModal = () => (
    <Modal
      visible={goalsModalVisible}
      transparent
      animationType="slide"
      onRequestClose={() => setGoalsModalVisible(false)}
    >
      <View style={styles.modalOverlay}>
        <View style={styles.modalContent}>
          <Text style={styles.modalTitle}>
            {newGoal._id ? "Edit Goal" : "Add New Goal"}
          </Text>
          <TextInput
            style={styles.input}
            placeholder="Goal Title"
            value={newGoal.title}
            onChangeText={(text) => setNewGoal({ ...newGoal, title: text })}
          />
          <TextInput
            style={styles.input}
            placeholder="Target Value"
            value={newGoal.target}
            onChangeText={(text) => setNewGoal({ ...newGoal, target: text })}
            keyboardType="numeric"
          />
          <View style={styles.modalButtons}>
            <TouchableOpacity
              style={[styles.modalButton, styles.cancelButton]}
              onPress={() => {
                setNewGoal({ title: "", target: "", type: "physical" });
                setGoalsModalVisible(false);
              }}
            >
              <Text style={styles.buttonText}>Cancel</Text>
            </TouchableOpacity>
            <TouchableOpacity
              style={[styles.modalButton, styles.saveButton]}
              onPress={handleAddGoal}
            >
              <Text style={styles.buttonText}>
                {newGoal._id ? "Update" : "Add"}
              </Text>
            </TouchableOpacity>
          </View>
        </View>
      </View>
    </Modal>
  );

  const renderForfeitModal = () => (
    <Modal
      visible={forfeitsModalVisible}
      transparent
      animationType="slide"
      onRequestClose={() => setForfeitsModalVisible(false)}
    >
      <View style={styles.modalOverlay}>
        <View style={styles.modalContent}>
          <Text style={styles.modalTitle}>
            {newForfeit._id ? "Edit Forfeit" : "Add New Forfeit"}
          </Text>
          <TextInput
            style={styles.input}
            placeholder="Forfeit Description"
            value={newForfeit.description}
            onChangeText={(text) => setNewForfeit({ ...newForfeit, description: text })}
          />
          <TextInput
            style={styles.input}
            placeholder="Points"
            value={String(newForfeit.points)}
            onChangeText={(text) => setNewForfeit({ ...newForfeit, points: parseInt(text) || 0 })}
            keyboardType="numeric"
          />
          <View style={styles.modalButtons}>
            <TouchableOpacity
              style={[styles.modalButton, styles.cancelButton]}
              onPress={() => {
                setNewForfeit({ description: "", points: 0 });
                setForfeitsModalVisible(false);
              }}
            >
              <Text style={styles.buttonText}>Cancel</Text>
            </TouchableOpacity>
            <TouchableOpacity
              style={[styles.modalButton, styles.saveButton]}
              onPress={handleAddForfeit}
            >
              <Text style={styles.buttonText}>
                {newForfeit._id ? "Update" : "Add"}
              </Text>
            </TouchableOpacity>
          </View>
        </View>
      </View>
    </Modal>
  );

  const renderCreateTeamModal = () => (
    <Modal
      visible={modalVisible}
      transparent
      animationType="slide"
      onRequestClose={() => setModalVisible(false)}
    >
      <View style={styles.modalOverlay}>
        <View style={styles.modalContent}>
          <Text style={styles.modalTitle}>Create a New Team</Text>
          
          <View style={styles.formGroup}>
            <Text style={styles.label}>Team Name *</Text>
            <TextInput
              style={styles.input}
              value={newTeam.name}
              onChangeText={(text) => setNewTeam({ ...newTeam, name: text })}
              placeholder="Enter a name for your team"
              maxLength={30}
            />
          </View>

          <View style={styles.formGroup}>
            <Text style={styles.label}>Team Description</Text>
            <TextInput
              style={[styles.input, styles.textArea]}
              value={newTeam.description}
              onChangeText={(text) => setNewTeam({ ...newTeam, description: text })}
              placeholder="Describe your team's purpose or goals"
              multiline
              numberOfLines={4}
              maxLength={200}
            />
          </View>

          <View style={styles.formGroup}>
            <Text style={styles.label}>Target Name</Text>
            <Dropdown
              style={styles.dropdown}
              placeholderStyle={styles.placeholderStyle}
              selectedTextStyle={styles.selectedTextStyle}
              data={targetData}
              maxHeight={300}
              labelField="label"
              valueField="value"
              placeholder="Select a category"
              value={newTeam.targetName}
              onChange={item => {
                setNewTeam({...newTeam, targetName: item.value});
              }}
            />
          </View>

          <View style={[styles.formGroup, styles.row]}>
            <View style={styles.halfWidth}>
              <Text style={styles.label}>Weekly Mental Limit</Text>
              <Dropdown
                style={styles.dropdown}
                placeholderStyle={styles.placeholderStyle}
                selectedTextStyle={styles.selectedTextStyle}
                data={[
                  { label: '0', value: 0 },
                  { label: '1', value: 1 },
                  { label: '2', value: 2 },
                  { label: '3', value: 3 },
                  { label: '4', value: 4 },
                  { label: '5', value: 5 },
                  { label: '6', value: 6 },
                  { label: '7', value: 7 },
                ]}
                maxHeight={300}
                labelField="label"
                valueField="value"
                placeholder="Select limit"
                value={newTeam.weeklyLimitMental}
                onChange={item => {
                  setNewTeam({...newTeam, weeklyLimitMental: item.value});
                }}
              />
            </View>

            <View style={styles.halfWidth}>
              <Text style={styles.label}>Weekly Physical Limit</Text>
              <Dropdown
                style={styles.dropdown}
                placeholderStyle={styles.placeholderStyle}
                selectedTextStyle={styles.selectedTextStyle}
                data={[
                  { label: '0', value: 0 },
                  { label: '1', value: 1 },
                  { label: '2', value: 2 },
                  { label: '3', value: 3 },
                  { label: '4', value: 4 },
                  { label: '5', value: 5 },
                  { label: '6', value: 6 },
                  { label: '7', value: 7 },
                ]}
                maxHeight={300}
                labelField="label"
                valueField="value"
                placeholder="Select limit"
                value={newTeam.weeklyLimitPhysical}
                onChange={item => {
                  setNewTeam({...newTeam, weeklyLimitPhysical: item.value});
                }}
              />
            </View>
          </View>

          <View style={styles.modalButtons}>
            <TouchableOpacity
              style={[styles.modalButton, styles.cancelButton]}
              onPress={() => setModalVisible(false)}
            >
              <Text style={styles.buttonText}>Cancel</Text>
            </TouchableOpacity>
            <TouchableOpacity
              style={[styles.modalButton, styles.saveButton]}
              onPress={handleCreateTeam}
              disabled={loading}
            >
              {loading ? (
                <ActivityIndicator color="#fff" />
              ) : (
                <Text style={styles.buttonText}>Create Team</Text>
              )}
            </TouchableOpacity>
          </View>
        </View>
      </View>
    </Modal>
  );

  const renderTeamList = () => (
    <View style={styles.container}>
      <View style={styles.headerContainer}>
        <Text style={styles.header}>Teams</Text>
        <TouchableOpacity 
          style={styles.createButton}
          onPress={() => {
            console.log('Create button pressed');
            router.push('/screens/create-group');
          }}
        >
          <Ionicons name="add-circle" size={20} color="#fff" />
          <Text style={styles.createButtonText}>Create</Text>
        </TouchableOpacity>
      </View>

      {/* Join team by ID */}
      <View style={styles.joinByIdCard}>
        <Text style={styles.joinByIdTitle}>Join a Team</Text>
        <Text style={styles.joinByIdSubtitle}>Enter a team ID to join an existing team</Text>
        <View style={styles.joinByIdContainer}>
          <TextInput
            style={styles.joinByIdInput}
            placeholder="Enter 6-digit Team ID..."
            value={teamIdToJoin}
            onChangeText={setTeamIdToJoin}
            maxLength={6}
            keyboardType="number-pad"
          />
          <TouchableOpacity 
            style={styles.joinByIdButton}
            onPress={handleJoinTeamById}
            disabled={loading}
          >
            {loading ? (
              <ActivityIndicator color="#fff" size="small" />
            ) : (
              <Text style={styles.joinByIdButtonText}>Join</Text>
            )}
          </TouchableOpacity>
        </View>
      </View>

      <View style={styles.searchContainer}>
        <Ionicons name="search" size={20} color="#666" style={styles.searchIcon} />
        <TextInput
          style={styles.searchInput}
          placeholder="Search teams..."
          value={search}
          onChangeText={setSearch}
        />
      </View>

      <FlatList
        data={teams.filter(team => team.name.toLowerCase().includes(search.toLowerCase()))}
        keyExtractor={(item) => item._id}
        renderItem={renderTeamCard}
        ListEmptyComponent={renderEmptyState}
        contentContainerStyle={styles.teamList}
        refreshing={loading}
        onRefresh={loadTeams}
      />
    </View>
  );

  // Handle setting personal target and joining team
  const handleSetPersonalTargetAndJoin = async () => {
    if (!teamToJoin) return;
    
    try {
      setLoading(true);
      const token = await AsyncStorage.getItem('userToken');
      if (!token) {
        Alert.alert('Error', 'Please log in first');
        return;
      }
      
      const apiUrl = global.workingApiUrl || 'http://localhost:5001/api';
      console.log('Joining team with personal target:', personalTargetValue);
      
      // First join the team
      const joinResponse = await fetch(`${apiUrl}/teams/join`, {
        method: 'POST',
        headers: {
          'Content-Type': 'application/json',
          'Authorization': `Bearer ${token}`
        },
        body: JSON.stringify({
          teamId: teamToJoin._id
        })
      });
      
      const joinData = await joinResponse.json();
      
      if (!joinResponse.ok && joinData.message !== 'Already a member') {
        throw new Error(joinData.message || 'Failed to join team');
      }
      
      console.log('Successfully joined team, setting personal target:', personalTargetValue);
      
      // Now set the personal target for this team
      const targetResponse = await fetch(`${apiUrl}/user-team-targets/${teamToJoin._id}`, {
        method: 'POST',
        headers: {
          'Content-Type': 'application/json',
          'Authorization': `Bearer ${token}`
        },
        body: JSON.stringify({
          targetValue: parseInt(personalTargetValue) // Ensure it's an integer
        })
      });
      
      const targetData = await targetResponse.json();
      console.log('Target response data:', targetData);
      
      if (!targetResponse.ok) {
        console.error('Failed to set personal target, but joined team');
      }
      
      // Create a new team object with updated personal target info
      const updatedTeam = {...teamToJoin};
      
      // Make sure we apply the personal target to the right user
      const userData = await AsyncStorage.getItem('user');
      if (userData) {
        const user = JSON.parse(userData);
        const userId = user.id;
        
        // Update the personal target for this user in the members array
        if (updatedTeam.members) {
          updatedTeam.members = updatedTeam.members.map(member => {
            const memberId = member._id || member.id || (member.user && (member.user._id || member.user.id));
            if (memberId === userId) {
              return {
                ...member,
                personalTarget: parseInt(personalTargetValue)
              };
            }
            return member;
          });
        }
      }
      
      // Update local state
      setUserTeam(updatedTeam);
      setPersonalTargetModal(false);
      setTeamToJoin(null);
      
      Alert.alert('Success', 'Successfully joined the team with your personal target');
      
      // Reload the team data to get fresh information
      loadTeams();
      
      // Load team activities to update the progress
      setTimeout(() => {
        loadTeamMemberActivities();
      }, 500);
      
    } catch (error) {
      console.error('Error setting personal target and joining team:', error);
      Alert.alert('Error', error.message || 'Failed to join team');
    } finally {
      setLoading(false);
    }
  };

  // Add a personal target modal renderer
  const renderPersonalTargetModal = () => (
    <Modal
      visible={personalTargetModal}
      transparent
      animationType="slide"
      onRequestClose={() => {
        setPersonalTargetModal(false);
        setTeamToJoin(null);
      }}
    >
      <View style={styles.modalOverlay}>
        <View style={styles.modalContent}>
          <Text style={styles.modalTitle}>Set Your Personal Target</Text>
          <Text style={styles.modalDescription}>
            How many activities do you want to complete for this team? This will contribute to the team's overall target.
          </Text>
          
          <View style={styles.formGroup}>
            <Text style={styles.label}>Your Personal Target</Text>
            <TextInput
              style={styles.input}
              value={String(personalTargetValue)}
              onChangeText={(text) => {
                const numValue = parseInt(text) || 0;
                if (numValue < 99) {
                  setPersonalTargetValue(numValue);
                }
              }}
              keyboardType="numeric"
              placeholder="Enter your target (0-99)"
              maxLength={2}
            />
          </View>
          
          <View style={styles.modalButtons}>
            <TouchableOpacity
              style={[styles.modalButton, styles.cancelButton]}
              onPress={() => {
                setPersonalTargetModal(false);
                setTeamToJoin(null);
              }}
            >
              <Text style={styles.buttonText}>Cancel</Text>
            </TouchableOpacity>
            <TouchableOpacity
              style={[styles.modalButton, styles.saveButton]}
              onPress={handleSetPersonalTargetAndJoin}
              disabled={loading}
            >
              {loading ? (
                <ActivityIndicator color="#fff" />
              ) : (
                <Text style={styles.buttonText}>Join Team</Text>
              )}
            </TouchableOpacity>
          </View>
        </View>
      </View>
    </Modal>
  );

  // Add a new function to check if today is the first day of the cycle
  const isFirstDayOfCycle = (team) => {
    if (!team || !team.cycleInfo) return false;
    
    const cycleStart = new Date(team.cycleInfo.cycleStart);
    const now = new Date();
    
    // Check if today's date matches the cycle start date
    return (
      now.getUTCFullYear() === cycleStart.getUTCFullYear() &&
      now.getUTCMonth() === cycleStart.getUTCMonth() &&
      now.getUTCDate() === cycleStart.getUTCDate()
    );
  };

  // Handle updating personal target
  const handleUpdatePersonalTarget = async () => {
    if (!userTeam || !userTeam._id) return;
    
    try {
      setLoading(true);
      const token = await AsyncStorage.getItem('userToken');
      if (!token) {
        Alert.alert('Error', 'Please log in first');
        return;
      }
      
      const apiUrl = global.workingApiUrl || 'http://localhost:5001/api';
      
      // Update the personal target for this team
      const response = await fetch(`${apiUrl}/user-team-targets/${userTeam._id}`, {
        method: 'POST',
        headers: {
          'Content-Type': 'application/json',
          'Authorization': `Bearer ${token}`
        },
        body: JSON.stringify({
          targetValue: parseInt(newPersonalTarget) // Ensure it's an integer
        })
      });
      
      const data = await response.json();
      if (!response.ok) {
        throw new Error(data.message || 'Failed to update personal target');
      }
      
      // Update the UI
      Alert.alert('Success', 'Your personal target has been updated for this cycle');
      setUpdateTargetModal(false);
      
      // Reload team activities to update the UI
      loadTeamMemberActivities();
      
    } catch (error) {
      console.error('Error updating personal target:', error);
      Alert.alert('Error', error.message || 'Failed to update personal target');
    } finally {
      setLoading(false);
    }
  };

  // Add a new modal for updating personal target
  const renderUpdatePersonalTargetModal = () => (
    <Modal
      visible={updateTargetModal}
      transparent
      animationType="slide"
      onRequestClose={() => setUpdateTargetModal(false)}
    >
      <View style={styles.modalOverlay}>
        <View style={styles.modalContent}>
          <Text style={styles.modalTitle}>Update Personal Target</Text>
          <Text style={styles.modalDescription}>
            Set your personal activity target for this 7-day cycle. 
            This represents how many activities you aim to complete during this cycle.
          </Text>
          
          <View style={styles.formGroup}>
            <Text style={styles.label}>Your Personal Target</Text>
            <TextInput
              style={styles.input}
              value={String(newPersonalTarget)}
              onChangeText={(text) => {
                const numValue = parseInt(text) || 0;
                if (numValue < 99) {
                  setNewPersonalTarget(numValue);
                }
              }}
              keyboardType="numeric"
              placeholder="Enter your target (0-99)"
              maxLength={2}
            />
          </View>
          
          <View style={styles.modalButtons}>
            <TouchableOpacity
              style={[styles.modalButton, styles.cancelButton]}
              onPress={() => setUpdateTargetModal(false)}
            >
              <Text style={styles.buttonText}>Cancel</Text>
            </TouchableOpacity>
            <TouchableOpacity
              style={[styles.modalButton, styles.saveButton]}
              onPress={handleUpdatePersonalTarget}
              disabled={loading}
            >
              {loading ? (
                <ActivityIndicator color="#fff" />
              ) : (
                <Text style={styles.buttonText}>Save</Text>
              )}
            </TouchableOpacity>
          </View>
        </View>
      </View>
    </Modal>
  );

  return (
    <View style={styles.container}>
      {userTeam ? (
        <ScrollView style={styles.scrollView}>
          {renderTeamDashboard()}
        </ScrollView>
      ) : (
        renderTeamList()
      )}

      {renderCreateTeamModal()}
      {renderPersonalTargetModal()}
      {renderUpdatePersonalTargetModal()}
    </View>
  );
}

const styles = StyleSheet.create({
  container: {
    flex: 1,
    backgroundColor: "#F5F7FA",
    padding: 16,
  },
  // Join team by ID styles
  joinByIdCard: {
    backgroundColor: '#FFFFFF',
    borderRadius: 12,
    padding: 16,
    marginBottom: 20,
    shadowColor: '#000',
    shadowOffset: { width: 0, height: 2 },
    shadowOpacity: 0.1,
    shadowRadius: 4,
    elevation: 3,
  },
  joinByIdTitle: {
    fontSize: 18,
    fontWeight: 'bold',
    color: '#2C3E50',
    marginBottom: 6,
  },
  joinByIdSubtitle: {
    fontSize: 14,
    color: '#7F8C8D',
    marginBottom: 16,
  },
  joinByIdContainer: {
    flexDirection: 'row',
    borderWidth: 1,
    borderColor: '#E0E0E0',
    borderRadius: 8,
    overflow: 'hidden',
  },
  joinByIdInput: {
    flex: 1,
    height: 50,
    paddingHorizontal: 15,
    backgroundColor: '#F8F9FA',
    fontSize: 16,
    color: '#2C3E50',
  },
  joinByIdButton: {
    backgroundColor: '#4A90E2',
    paddingHorizontal: 20,
    justifyContent: 'center',
    alignItems: 'center',
  },
  joinByIdButtonText: {
    color: '#FFFFFF',
    fontWeight: 'bold',
    fontSize: 16,
  },
  
  // Team info card styles
  dashboardCard: {
    backgroundColor: '#FFFFFF',
    borderRadius: 12,
    padding: 20,
    marginBottom: 20,
    shadowColor: '#000',
    shadowOffset: { width: 0, height: 2 },
    shadowOpacity: 0.1,
    shadowRadius: 4,
    elevation: 3,
  },
  teamHeaderContainer: {
    marginBottom: 15,
  },
  teamHeader: {
    flexDirection: 'row',
    justifyContent: 'space-between',
    alignItems: 'center',
    marginBottom: 10,
  },
  teamName: {
    fontSize: 22,
    fontWeight: 'bold',
    color: '#2C3E50',
  },
  editIconButton: {
    padding: 8,
    borderRadius: 20,
    backgroundColor: '#F8F9FA',
  },
  teamDescription: {
    fontSize: 16,
    color: '#7F8C8D',
    marginBottom: 20,
    lineHeight: 22,
  },
  teamIdContainer: {
    flexDirection: 'row',
    justifyContent: 'space-between',
    alignItems: 'center',
    backgroundColor: '#F8F9FA',
    borderRadius: 8,
    padding: 12,
    marginTop: 15,
  },
  teamIdInner: {
    flexDirection: 'row',
    alignItems: 'center',
  },
  teamIdLabel: {
    fontSize: 14,
    color: '#7F8C8D',
    marginRight: 8,
  },
  teamId: {
    fontSize: 16,
    fontWeight: 'bold',
    color: '#2C3E50',
    letterSpacing: 1,
  },
  copyButton: {
    flexDirection: 'row',
    alignItems: 'center',
    backgroundColor: '#ECF0F1',
    paddingVertical: 6,
    paddingHorizontal: 12,
    borderRadius: 6,
  },
  copyText: {
    fontSize: 14,
    color: '#4A90E2',
    marginLeft: 4,
    fontWeight: '500',
  },
  // Team card styles
  teamCard: {
    backgroundColor: '#FFFFFF',
    borderRadius: 12,
    marginBottom: 16,
    padding: 0,
    shadowColor: '#000',
    shadowOffset: { width: 0, height: 2 },
    shadowOpacity: 0.1,
    shadowRadius: 4,
    elevation: 3,
    overflow: 'hidden',
  },
  teamCardHeader: {
    flexDirection: 'row',
    justifyContent: 'space-between',
    alignItems: 'center',
    padding: 16,
    borderBottomWidth: 1,
    borderBottomColor: '#F0F0F0',
  },
  teamCardHeaderLeft: {
    flexDirection: 'row',
    alignItems: 'center',
  },
  teamIconContainer: {
    width: 40,
    height: 40,
    borderRadius: 20,
    backgroundColor: '#4A90E2',
    justifyContent: 'center',
    alignItems: 'center',
    marginRight: 12,
  },
  teamName: {
    fontSize: 18,
    fontWeight: 'bold',
    color: '#2C3E50',
  },
  teamIdBadge: {
    backgroundColor: '#F8F9FA',
    paddingVertical: 4,
    paddingHorizontal: 8,
    borderRadius: 12,
  },
  teamIdBadgeText: {
    fontSize: 12,
    color: '#7F8C8D',
    fontWeight: '500',
  },
  teamCardBody: {
    padding: 16,
  },
  description: {
    fontSize: 14,
    color: '#34495E',
    marginBottom: 12,
    lineHeight: 20,
  },
  teamMetaInfo: {
    flexDirection: 'row',
    flexWrap: 'wrap',
    marginTop: 8,
  },
  metaItem: {
    flexDirection: 'row',
    alignItems: 'center',
    marginRight: 16,
    marginBottom: 8,
  },
  metaText: {
    fontSize: 13,
    color: '#7F8C8D',
    marginLeft: 4,
  },
  teamActionButton: {
    flexDirection: 'row',
    alignItems: 'center',
    justifyContent: 'center',
    padding: 12,
    borderTopWidth: 1,
    borderTopColor: '#F0F0F0',
  },
  teamActionButtonText: {
    fontSize: 16,
    fontWeight: 'bold',
    color: '#FFFFFF',
  },
  enterButton: {
    backgroundColor: "#2ECC71",
  },
  joinButton: {
    backgroundColor: "#4A90E2",
  },
  backButton: {
    flexDirection: 'row',
    alignItems: 'center',
    marginBottom: 10,
    marginRight: 15,
  },
  leaveButton: {
    backgroundColor: '#FFEEEE',
    paddingVertical: 5,
    paddingHorizontal: 10,
    borderRadius: 8,
  },
  backButtonText: {
    marginLeft: 5,
    fontSize: 16,
    color: "#4A90E2",
    fontWeight: "bold",
  },
  headerActions: {
    flexDirection: 'row',
    justifyContent: 'flex-start',
    width: '100%',
    marginBottom: 10,
  },
  headerContainer: {
    flexDirection: 'row',
    justifyContent: 'space-between',
    alignItems: 'center',
    marginBottom: 20,
  },
  header: {
    fontSize: 28,
    fontWeight: "bold",
    color: "#2C3E50",
  },
  createButton: {
    flexDirection: 'row',
    alignItems: 'center',
    backgroundColor: "#4A90E2",
    padding: 10,
    borderRadius: 8,
  },
  createButtonText: {
    color: "#fff",
    fontSize: 16,
    fontWeight: "bold",
    marginLeft: 5,
  },
  searchContainer: {
    flexDirection: 'row',
    alignItems: 'center',
    backgroundColor: "#fff",
    borderRadius: 8,
    paddingHorizontal: 12,
    marginBottom: 16,
    shadowColor: "#000",
    shadowOffset: { width: 0, height: 2 },
    shadowOpacity: 0.1,
    shadowRadius: 4,
    elevation: 2,
  },
  searchIcon: {
    marginRight: 8,
  },
  searchInput: {
    flex: 1,
    height: 40,
    fontSize: 16,
  },
  teamList: {
    paddingBottom: 20,
  },
  teamCard: {
    backgroundColor: "#fff",
    borderRadius: 12,
    padding: 16,
    marginBottom: 12,
    shadowColor: "#000",
    shadowOffset: { width: 0, height: 2 },
    shadowOpacity: 0.1,
    shadowRadius: 4,
    elevation: 2,
  },
  teamCardHeader: {
    flexDirection: 'row',
    alignItems: 'center',
    marginBottom: 8,
  },
  teamName: {
    fontSize: 18,
    fontWeight: "bold",
    color: "#2C3E50",
    marginLeft: 8,
  },
  teamCardBody: {
    marginBottom: 12,
  },
  memberCount: {
    fontSize: 14,
    color: "#666",
    marginBottom: 4,
  },
  targetInfo: {
    fontSize: 14,
    color: "#666",
    marginTop: 4,
  },
  description: {
    fontSize: 14,
    color: "#666",
  },
  joinButton: {
    backgroundColor: "#4A90E2",
    padding: 10,
    borderRadius: 8,
    alignItems: "center",
  },
  joinButtonText: {
    color: "#fff",
    fontSize: 16,
    fontWeight: "bold",
  },
  emptyState: {
    alignItems: 'center',
    justifyContent: 'center',
    padding: 40,
  },
  emptyStateTitle: {
    fontSize: 20,
    fontWeight: "bold",
    color: "#2C3E50",
    marginTop: 16,
    marginBottom: 8,
  },
  emptyStateText: {
    fontSize: 16,
    color: "#666",
    textAlign: 'center',
  },
  modalOverlay: {
    flex: 1,
    justifyContent: "center",
    alignItems: "center",
    backgroundColor: "rgba(0,0,0,0.5)",
  },
  modalContent: {
    backgroundColor: "#fff",
    padding: 24,
    borderRadius: 16,
    width: "90%",
    maxWidth: 400,
  },
  modalTitle: {
    fontSize: 20,
    fontWeight: "bold",
    color: "#2C3E50",
    marginBottom: 16,
  },
  input: {
    width: "100%",
    borderWidth: 1,
    borderColor: "#E0E0E0",
    borderRadius: 8,
    padding: 12,
    marginBottom: 16,
    fontSize: 16,
    backgroundColor: "#F5F7FA",
  },
  modalButtons: {
    flexDirection: "row",
    justifyContent: "space-between",
    marginTop: 8,
  },
  modalButton: {
    backgroundColor: "#4A90E2",
    padding: 12,
    borderRadius: 8,
    flex: 1,
    marginHorizontal: 4,
    alignItems: "center",
  },
  closeButton: {
    backgroundColor: "#E74C3C",
  },
  disabledButton: {
    opacity: 0.7,
  },
  scrollView: { padding: 16 },
  teamDashboard: { marginBottom: 20 },
  teamHeader: {
    marginBottom: 20,
  },
  teamTitle: {
    fontSize: 24,
    fontWeight: 'bold',
    color: '#2C3E50',
    marginBottom: 8,
  },
  teamDescription: {
    fontSize: 16,
    color: '#666',
  },
  progressContainer: {
    backgroundColor: '#fff',
    padding: 15,
    borderRadius: 10,
    marginBottom: 15,
    shadowColor: '#000',
    shadowOffset: { width: 0, height: 2 },
    shadowOpacity: 0.1,
    shadowRadius: 4,
    elevation: 2,
  },
  sectionTitle: { fontSize: 18, fontWeight: "bold", marginBottom: 10 },
  progressBar: {
    height: 10,
    backgroundColor: '#E8F0F2',
    borderRadius: 5,
    marginVertical: 10,
    overflow: 'hidden',
  },
  progressFill: {
    height: '100%',
    backgroundColor: '#4A90E2',
  },
  progressText: {
    textAlign: 'center',
    color: '#666',
    fontSize: 14,
  },
  membersContainer: {
    backgroundColor: '#fff',
    padding: 15,
    borderRadius: 10,
    marginBottom: 15,
    shadowColor: '#000',
    shadowOffset: { width: 0, height: 2 },
    shadowOpacity: 0.1,
    shadowRadius: 4,
    elevation: 2,
  },
  memberCard: {
    flexDirection: 'row',
    alignItems: 'center',
    padding: 10,
    borderBottomWidth: 1,
    borderBottomColor: '#E8F0F2',
  },
  avatar: { width: 40, height: 40, borderRadius: 20, marginRight: 10 },
  memberInfo: {
    marginLeft: 10,
    flex: 1,
  },
  memberName: {
    fontSize: 16,
    fontWeight: 'bold',
    color: '#2C3E50',
  },
  memberRole: {
    fontSize: 14,
    color: '#666',
  },
  goalsContainer: { backgroundColor: "#fff", padding: 15, borderRadius: 10, marginBottom: 15 },
  sectionHeader: { flexDirection: "row", justifyContent: "space-between", alignItems: "center", marginBottom: 10 },
  goalCard: { backgroundColor: "#F8F9FA", padding: 15, borderRadius: 10, marginBottom: 10 },
  goalHeader: { flexDirection: "row", justifyContent: "space-between", alignItems: "center", marginBottom: 5 },
  goalTitle: { fontSize: 16, fontWeight: "bold" },
  goalTarget: { fontSize: 14, color: "#666", marginTop: 5 },
  goalCurrent: { fontSize: 14, color: "#4A90E2", marginTop: 5 },
  goalActions: { flexDirection: "row", alignItems: "center" },
  forfeitsContainer: { backgroundColor: "#fff", padding: 15, borderRadius: 10, marginBottom: 15 },
  forfeitCard: { backgroundColor: "#F8F9FA", padding: 15, borderRadius: 10, marginBottom: 10 },
  forfeitHeader: { flexDirection: "row", justifyContent: "space-between", alignItems: "center", marginBottom: 5 },
  forfeitDescription: { fontSize: 16 },
  forfeitPoints: { fontSize: 14, color: "#E74C3C", marginTop: 5 },
  forfeitActions: { flexDirection: "row", alignItems: "center" },
  teamActions: {
    marginTop: 20,
  },
  actionButton: {
    backgroundColor: '#4A90E2',
    padding: 15,
    borderRadius: 10,
    alignItems: 'center',
  },
  leaveButton: {
    backgroundColor: '#E74C3C',
  },
  actionButtonText: {
    color: '#fff',
    fontSize: 16,
    fontWeight: 'bold',
  },
  formGroup: {
    marginBottom: 16,
  },
  label: {
    fontSize: 16,
    fontWeight: "bold",
    marginBottom: 8,
  },
  textArea: {
    height: 100,
    textAlignVertical: "top",
  },
  buttonText: {
    color: "#fff",
    fontSize: 16,
    fontWeight: "bold",
  },
  targetsContainer: {
    backgroundColor: '#fff',
    padding: 15,
    borderRadius: 10,
    marginBottom: 15,
    shadowColor: '#000',
    shadowOffset: { width: 0, height: 2 },
    shadowOpacity: 0.1,
    shadowRadius: 4,
    elevation: 2,
  },
  targetCard: {
    backgroundColor: '#F8F9FA',
    padding: 15,
    borderRadius: 10,
  },
  targetName: {
    fontSize: 16,
    fontWeight: 'bold',
    color: '#2C3E50',
    marginBottom: 10,
  },
  targetValues: {
    flexDirection: 'row',
    justifyContent: 'space-between',
  },
  targetValue: {
    fontSize: 14,
    color: '#666',
  },
  picker: {
    width: "100%",
    height: 50,
    borderWidth: 1,
    borderColor: "#E0E0E0",
    borderRadius: 8,
    padding: 12,
    backgroundColor: "#F5F7FA",
  },
  row: {
    flexDirection: "row",
    justifyContent: "space-between",
  },
  halfWidth: {
    width: "48%",
  },
  dropdown: {
    width: "100%",
    borderWidth: 1,
    borderColor: "#E0E0E0",
    borderRadius: 8,
    padding: 12,
    backgroundColor: "#F5F7FA",
  },
  placeholderStyle: {
    fontSize: 16,
    color: "#7F8C8D",
  },
  selectedTextStyle: {
    fontSize: 16,
    color: "#2C3E50",
  },
  editTargetsContainer: {
    backgroundColor: '#F8F9FA',
    padding: 15,
    borderRadius: 10,
  },
  editSectionTitle: {
    fontSize: 16,
    fontWeight: 'bold',
    color: '#2C3E50',
    marginBottom: 15,
  },
  editTargetField: {
    marginBottom: 12,
  },
  editTargetLabel: {
    fontSize: 14,
    color: '#7F8C8D',
    marginBottom: 6,
  },
  targetInput: {
    width: "100%",
    borderWidth: 1,
    borderColor: "#E0E0E0",
    borderRadius: 8,
    padding: 12,
    fontSize: 16,
    backgroundColor: "#F5F7FA",
  },
  editActions: {
    flexDirection: 'row',
    justifyContent: 'space-between',
    marginTop: 16,
  },
  editButton: {
    flex: 1,
    padding: 12,
    borderRadius: 8,
    alignItems: 'center',
  },
  cancelButton: {
    backgroundColor: '#E0E0E0',
    marginRight: 8,
  },
  saveButton: {
    backgroundColor: '#4A90E2',
    marginLeft: 8,
  },
  editButtonText: {
    fontSize: 16,
    fontWeight: 'bold',
    color: '#FFFFFF',
  },
  editContainer: {
    marginTop: 10,
  },
  editInput: {
    width: "100%",
    borderWidth: 1,
    borderColor: "#E0E0E0",
    borderRadius: 8,
    padding: 12,
    marginBottom: 12,
    fontSize: 16,
    backgroundColor: "#F5F7FA",
  },
  multilineInput: {
    height: 100,
    textAlignVertical: "top",
  },
  utcTimeText: {
    fontSize: 14,
    color: '#7F8C8D',
    marginLeft: 8,
  },
  cycleDateContainer: {
    flexDirection: 'row',
    justifyContent: 'space-between',
    alignItems: 'center',
    marginTop: 10,
  },
  cycleDateLabel: {
    fontSize: 14,
    color: '#7F8C8D',
  },
  cycleDateValue: {
    fontSize: 14,
    fontWeight: 'bold',
    color: '#2C3E50',
  },
  teamTargetInfo: {
    marginBottom: 10,
    backgroundColor: '#F8F9FA',
    padding: 10,
    borderRadius: 8,
  },
  teamTargetText: {
    fontSize: 14,
    color: '#2C3E50',
    fontWeight: '500',
  },
  modalDescription: {
    fontSize: 16,
    color: '#7F8C8D',
    marginBottom: 16,
  },
  memberTarget: {
    fontSize: 14,
    color: '#4A90E2',
    fontWeight: '500',
  },
  cycleInfoContainer: {
    marginVertical: 8,
    backgroundColor: '#f0f8ff',
    borderRadius: 8,
    padding: 10,
    borderLeftWidth: 4,
    borderLeftColor: '#4A90E2',
  },
  cycleLabel: {
    fontSize: 14,
    fontWeight: 'bold',
    color: '#2C3E50',
    marginBottom: 4,
  },
  cycleEndInfo: {
    fontSize: 14,
    color: '#2C3E50',
  },
  cycleNote: {
    fontSize: 12,
    color: '#7F8C8D',
    fontStyle: 'italic',
    marginBottom: 10,
  },
  limitsExplanationContainer: {
    marginTop: 15,
    backgroundColor: '#f8f9ff',
    padding: 15,
    borderRadius: 10,
    borderLeftWidth: 4,
    borderLeftColor: '#7f8be4',
  },
  limitsExplanationTitle: {
    fontSize: 15,
    fontWeight: 'bold',
    color: '#2C3E50',
    marginBottom: 8,
  },
  limitsExplanationText: {
    fontSize: 14,
    color: '#34495e',
    lineHeight: 20,
    marginBottom: 8,
  },
  limitsExplanationExample: {
    fontSize: 13,
    color: '#7f8be4',
    fontStyle: 'italic',
  },
  personalTargetUpdateContainer: {
    backgroundColor: '#fff',
    borderRadius: 12,
    padding: 16,
    marginBottom: 15,
    shadowColor: '#000',
    shadowOffset: { width: 0, height: 2 },
    shadowOpacity: 0.1,
    shadowRadius: 4,
    elevation: 2,
  },
  personalTargetUpdateHeader: {
    flexDirection: 'row',
    justifyContent: 'space-between',
    alignItems: 'center',
    marginBottom: 8,
  },
  personalTargetUpdateTitle: {
    fontSize: 18,
    fontWeight: 'bold',
    color: '#2C3E50',
  },
  personalTargetValue: {
    fontSize: 16,
    fontWeight: '500',
    color: '#4A90E2',
  },
  personalTargetUpdateInfo: {
    fontSize: 14,
    color: '#7F8C8D',
    marginBottom: 16,
    fontStyle: 'italic',
  },
  updateTargetButton: {
    backgroundColor: '#4A90E2',
    paddingVertical: 12,
    borderRadius: 8,
    alignItems: 'center',
  },
  updateTargetButtonText: {
    color: '#FFFFFF',
    fontSize: 16,
    fontWeight: 'bold',
  },
});<|MERGE_RESOLUTION|>--- conflicted
+++ resolved
@@ -17,6 +17,8 @@
     name: '',
     description: '',
     targetName: '',
+    weeklyLimitPhysical: 7,
+    weeklyLimitMental: 7
     weeklyLimitPhysical: 7,
     weeklyLimitMental: 7
   });
@@ -90,15 +92,18 @@
         const parsedUser = JSON.parse(userData);
         setUserId(parsedUser.id);
         await loadTeams(false); // Don't load from storage by default
+        await loadTeams(false); // Don't load from storage by default
       }
     } catch (error) {
       console.error('Error loading user data:', error);
     }
   };
 
+  const loadTeams = async (loadFromStorage = false) => {
   const loadTeams = async (loadFromStorage = false) => {
     try {
       setLoading(true);
+      const token = await AsyncStorage.getItem('userToken');
       const token = await AsyncStorage.getItem('userToken');
       if (!token) {
         console.log('No token found');
@@ -123,13 +128,35 @@
       console.log('Loading teams...');
       const teamsData = await teamService.getAllTeams();
       console.log('Teams data:', teamsData);
-
+      // Only load from storage if explicitly asked to
+      if (loadFromStorage) {
+        // Check for saved userTeam data in AsyncStorage
+        const savedUserTeam = await AsyncStorage.getItem('userTeam');
+        if (savedUserTeam) {
+          try {
+            const parsedTeam = JSON.parse(savedUserTeam);
+            console.log('Found saved user team in AsyncStorage:', parsedTeam);
+            setUserTeam(parsedTeam);
+          } catch (error) {
+            console.error('Error parsing saved team data:', error);
+          }
+        }
+      }
+
+      console.log('Loading teams...');
+      const teamsData = await teamService.getAllTeams();
+      console.log('Teams data:', teamsData);
+
+      if (!Array.isArray(teamsData)) {
+        console.error('Teams data is not an array:', teamsData);
       if (!Array.isArray(teamsData)) {
         console.error('Teams data is not an array:', teamsData);
         setTeams([]);
         return;
       }
 
+      // Display all teams, not just those with members
+      setTeams(teamsData);
       // Display all teams, not just those with members
       setTeams(teamsData);
 
@@ -139,6 +166,7 @@
         const parsedUser = JSON.parse(userData);
         console.log('Current user ID:', parsedUser.id);
         
+        const userTeam = teamsData.find(team => {
         const userTeam = teamsData.find(team => {
           console.log('Checking team:', team._id);
           console.log('Team members:', team.members);
@@ -154,6 +182,11 @@
           // Save the team data to AsyncStorage for persistence
           await AsyncStorage.setItem('userTeam', JSON.stringify(userTeam));
         }
+        if (userTeam && loadFromStorage) {
+          setUserTeam(userTeam);
+          // Save the team data to AsyncStorage for persistence
+          await AsyncStorage.setItem('userTeam', JSON.stringify(userTeam));
+        }
       }
     } catch (error) {
       console.error('Error loading teams:', error);
@@ -196,13 +229,36 @@
         }
       } catch (storageError) {
         console.error('Error saving team data to AsyncStorage:', storageError);
-      }
+      
+      const teamData = {
+        name: newTeam.name,
+        description: newTeam.description,
+        targetName: newTeam.targetName,
+        weeklyLimitPhysical: parseInt(newTeam.weeklyLimitPhysical),
+        weeklyLimitMental: parseInt(newTeam.weeklyLimitMental)
+      };
+      
+      const createdTeam = await teamService.createTeam(teamData);
+      
+      // Store the newly created team data in AsyncStorage
+      try {
+        const userData = await AsyncStorage.getItem('user');
+        if (userData) {
+          await AsyncStorage.setItem('userTeam', JSON.stringify(createdTeam));
+          console.log('Saved team data to AsyncStorage:', createdTeam);
+        }
+      } catch (storageError) {
+        console.error('Error saving team data to AsyncStorage:', storageError);
+      }
+      
       
       setModalVisible(false);
       setNewTeam({
         name: '',
         description: '',
         targetName: '',
+        weeklyLimitPhysical: 7,
+        weeklyLimitMental: 7
         weeklyLimitPhysical: 7,
         weeklyLimitMental: 7
       });
@@ -225,7 +281,6 @@
 
     try {
       setLoading(true);
-<<<<<<< HEAD
       const token = await AsyncStorage.getItem('userToken');
       if (!token) {
         Alert.alert('Error', 'Please log in first');
@@ -261,13 +316,6 @@
       setPersonalTargetModal(true);
       setLoading(false);
       
-=======
-      await teamService.joinTeamById(teamIdToJoin);
-      
-      Alert.alert('Success', 'Joined team successfully');
-      setTeamIdToJoin('');
-      await loadTeams();
->>>>>>> 5c5ac460
     } catch (error) {
       console.error('Error joining team by ID:', error);
       Alert.alert('Error', error.message || 'Failed to join team');
@@ -277,71 +325,17 @@
 
   const handleJoinTeam = async (teamId) => {
     try {
-<<<<<<< HEAD
       const team = teams.find(t => t._id === teamId);
       if (!team) {
         Alert.alert('Error', 'Team not found');
-=======
-      setLoading(true);
-      const token = await AsyncStorage.getItem('userToken');
-      if (!token) {
-        Alert.alert('Error', 'Please log in first');
->>>>>>> 5c5ac460
         return;
       }
       
-<<<<<<< HEAD
       // Show personal target input modal
       setTeamToJoin(team);
       setPersonalTargetValue(3); // Default value
       setPersonalTargetModal(true);
       
-=======
-      // Change endpoint from /groups/join to /teams/join to match the backend route
-      const response = await fetch(`${apiUrl}/teams/join`, {
-        method: 'POST',
-        headers: {
-          'Content-Type': 'application/json',
-          'Authorization': `Bearer ${token}`
-        },
-        body: JSON.stringify({
-          teamId: teamId  // Use teamId explicitly to avoid confusion
-        })
-      });
-
-      console.log('Join response status:', response.status);
-      const data = await response.json();
-      console.log('Join response data:', data);
-
-      if (response.status === 400 && data.message === 'Already a member') {
-        // If already a member, just update the state
-        const team = teams.find(t => t._id === teamId);
-        if (team) {
-          setUserTeam(team);
-          Alert.alert('Info', 'You are already a member of this team');
-          return;
-        }
-      }
-
-      if (!response.ok) {
-        throw new Error(data.message || 'Failed to join team');
-      }
-
-      // Update user team status
-      const team = teams.find(t => t._id === teamId);
-      if (team) {
-        // Initialize edit state
-        setIsEditingTeam(false);
-        setEditedTeam({
-          name: team.name || '',
-          description: team.description || ''
-        });
-        setUserTeam(team);
-      }
-
-      Alert.alert('Success', 'Successfully joined the team');
-      await loadTeams(); // Reload team list
->>>>>>> 5c5ac460
     } catch (error) {
       console.error('Error preparing to join team:', error);
       Alert.alert('Error', error.message || 'Failed to prepare team join');
@@ -356,7 +350,6 @@
     }
     
     try {
-<<<<<<< HEAD
       setLoading(true);
       const token = await AsyncStorage.getItem('userToken');
       if (!token) {
@@ -385,17 +378,6 @@
       
       if (response.ok) {
         console.log('Successfully left team');
-=======
-      // Get token
-      AsyncStorage.getItem('userToken').then(token => {
-        if (!token) return;
-        
-        const apiUrl = global.workingApiUrl || 'http://localhost:5001/api';
-        const xhr = new XMLHttpRequest();
-        xhr.open('POST', `${apiUrl}/groups/leave`);
-        xhr.setRequestHeader('Content-Type', 'application/json');
-        xhr.setRequestHeader('Authorization', `Bearer ${token}`);
->>>>>>> 5c5ac460
         
         // Clear user team state and team data from AsyncStorage
         setUserTeam(null);
@@ -419,7 +401,15 @@
   
   // Separate function to handle "Back" button in team list
   const handleBackToTeamList = async () => {
+  const handleBackToTeamList = async () => {
     console.log('Returning to team list without leaving');
+    // Clear stored team data from AsyncStorage
+    try {
+      await AsyncStorage.removeItem('userTeam');
+      console.log('Cleared team data from AsyncStorage');
+    } catch (error) {
+      console.error('Error clearing team data from AsyncStorage:', error);
+    }
     // Clear stored team data from AsyncStorage
     try {
       await AsyncStorage.removeItem('userTeam');
@@ -801,6 +791,7 @@
           </View>
           <View style={styles.teamIdBadge}>
             <Text style={styles.teamIdBadgeText}>ID: {item.teamId || item.groupId || 'N/A'}</Text>
+            <Text style={styles.teamIdBadgeText}>ID: {item.teamId || item.groupId || 'N/A'}</Text>
           </View>
         </View>
         <View style={styles.teamCardBody}>
@@ -905,6 +896,7 @@
     try {
       setLoading(true);
       const token = await AsyncStorage.getItem('userToken');
+      const token = await AsyncStorage.getItem('userToken');
       if (!token) {
         Alert.alert('Error', 'Please log in first');
         return;
@@ -951,6 +943,7 @@
   const handleSaveTeamInfo = async () => {
     try {
       setLoading(true);
+      const token = await AsyncStorage.getItem('userToken');
       const token = await AsyncStorage.getItem('userToken');
       if (!token) {
         Alert.alert('Error', 'Please log in first');
@@ -990,6 +983,7 @@
   const handleSaveTargets = async () => {
     try {
       setLoading(true);
+      const token = await AsyncStorage.getItem('userToken');
       const token = await AsyncStorage.getItem('userToken');
       if (!token) {
         Alert.alert('Error', 'Please log in first');
@@ -1332,12 +1326,16 @@
             <View style={styles.teamIdInner}>
               <Text style={styles.teamIdLabel}>Team ID:</Text>
               <Text style={styles.teamId}>{userTeam.teamId || userTeam.groupId || 'N/A'}</Text>
+              <Text style={styles.teamId}>{userTeam.teamId || userTeam.groupId || 'N/A'}</Text>
             </View>
             <TouchableOpacity 
               style={styles.copyButton}
               onPress={async () => {
                 try {
                   // Use the newly installed expo-clipboard package
+                  const teamId = userTeam.teamId || userTeam.groupId;
+                  if (teamId) {
+                    await Clipboard.setStringAsync(teamId.toString());
                   const teamId = userTeam.teamId || userTeam.groupId;
                   if (teamId) {
                     await Clipboard.setStringAsync(teamId.toString());
@@ -1388,120 +1386,11 @@
             <Text style={styles.updateTargetButtonText}>Update Personal Target</Text>
           </TouchableOpacity>
         </View>
-<<<<<<< HEAD
       )}
 
       {renderTeamProgress()}
       {renderTeamMembers()}
       {renderTeamTargets()}
-=======
-        
-        {!editingTargets ? (
-          <View style={styles.targetCard}>
-            <Text style={styles.targetName}>{userTeam.targetName}</Text>
-            <View style={styles.targetValues}>
-              <Text style={styles.targetValue}>Mental: {userTeam.targetMentalValue}</Text>
-              <Text style={styles.targetValue}>Physical: {userTeam.targetPhysicalValue}</Text>
-            </View>
-          </View>
-        ) : (
-          <View style={styles.editTargetsContainer}>
-            <Text style={styles.editSectionTitle}>Edit Team Targets</Text>
-            <View style={styles.editTargetField}>
-              <Text style={styles.editTargetLabel}>Target Name:</Text>
-              <Dropdown
-                style={styles.dropdown}
-                placeholderStyle={styles.placeholderStyle}
-                selectedTextStyle={styles.selectedTextStyle}
-                data={targetData}
-                maxHeight={300}
-                labelField="label"
-                valueField="value"
-                placeholder="Select a category"
-                value={editedTeamInfo.targetName}
-                onChange={item => {
-                  setEditedTeamInfo({...editedTeamInfo, targetName: item.value});
-                }}
-              />
-            </View>
-            <View style={[styles.formGroup, styles.row]}>
-              <View style={styles.halfWidth}>
-                <Text style={styles.label}>Weekly Mental Limit</Text>
-                <Dropdown
-                  style={styles.dropdown}
-                  placeholderStyle={styles.placeholderStyle}
-                  selectedTextStyle={styles.selectedTextStyle}
-                  data={[
-                    { label: '0', value: 0 },
-                    { label: '1', value: 1 },
-                    { label: '2', value: 2 },
-                    { label: '3', value: 3 },
-                    { label: '4', value: 4 },
-                    { label: '5', value: 5 },
-                    { label: '6', value: 6 },
-                    { label: '7', value: 7 },
-                  ]}
-                  maxHeight={300}
-                  labelField="label"
-                  valueField="value"
-                  placeholder="Select limit"
-                  value={newTeam.weeklyLimitMental}
-                  onChange={item => {
-                    setNewTeam({...newTeam, weeklyLimitMental: item.value});
-                  }}
-                />
-              </View>
-
-              <View style={styles.halfWidth}>
-                <Text style={styles.label}>Weekly Physical Limit</Text>
-                <Dropdown
-                  style={styles.dropdown}
-                  placeholderStyle={styles.placeholderStyle}
-                  selectedTextStyle={styles.selectedTextStyle}
-                  data={[
-                    { label: '0', value: 0 },
-                    { label: '1', value: 1 },
-                    { label: '2', value: 2 },
-                    { label: '3', value: 3 },
-                    { label: '4', value: 4 },
-                    { label: '5', value: 5 },
-                    { label: '6', value: 6 },
-                    { label: '7', value: 7 },
-                  ]}
-                  maxHeight={300}
-                  labelField="label"
-                  valueField="value"
-                  placeholder="Select limit"
-                  value={newTeam.weeklyLimitPhysical}
-                  onChange={item => {
-                    setNewTeam({...newTeam, weeklyLimitPhysical: item.value});
-                  }}
-                />
-              </View>
-            </View>
-            <View style={styles.editActions}>
-              <TouchableOpacity 
-                style={[styles.editButton, styles.cancelButton]}
-                onPress={() => setEditingTargets(false)}
-              >
-                <Text style={styles.editButtonText}>Cancel</Text>
-              </TouchableOpacity>
-              <TouchableOpacity 
-                style={[styles.editButton, styles.saveButton]}
-                onPress={handleSaveTargets}
-                disabled={loading}
-              >
-                {loading ? (
-                  <ActivityIndicator color="#fff" size="small" />
-                ) : (
-                  <Text style={styles.editButtonText}>Save</Text>
-                )}
-              </TouchableOpacity>
-            </View>
-          </View>
-        )}
-      </View>
->>>>>>> 5c5ac460
 
       <View style={styles.teamActions}>
         <TouchableOpacity 
@@ -1762,6 +1651,7 @@
           <View style={[styles.formGroup, styles.row]}>
             <View style={styles.halfWidth}>
               <Text style={styles.label}>Weekly Mental Limit</Text>
+              <Text style={styles.label}>Weekly Mental Limit</Text>
               <Dropdown
                 style={styles.dropdown}
                 placeholderStyle={styles.placeholderStyle}
@@ -1781,13 +1671,17 @@
                 valueField="value"
                 placeholder="Select limit"
                 value={newTeam.weeklyLimitMental}
+                value={newTeam.weeklyLimitMental}
                 onChange={item => {
+                  setNewTeam({...newTeam, weeklyLimitMental: item.value});
                   setNewTeam({...newTeam, weeklyLimitMental: item.value});
                 }}
               />
             </View>
+            </View>
 
             <View style={styles.halfWidth}>
+              <Text style={styles.label}>Weekly Physical Limit</Text>
               <Text style={styles.label}>Weekly Physical Limit</Text>
               <Dropdown
                 style={styles.dropdown}
@@ -1808,7 +1702,9 @@
                 valueField="value"
                 placeholder="Select limit"
                 value={newTeam.weeklyLimitPhysical}
+                value={newTeam.weeklyLimitPhysical}
                 onChange={item => {
+                  setNewTeam({...newTeam, weeklyLimitPhysical: item.value});
                   setNewTeam({...newTeam, weeklyLimitPhysical: item.value});
                 }}
               />
