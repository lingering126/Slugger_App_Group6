<<<<<<< HEAD
import { View, Text, StyleSheet, TouchableOpacity, Alert } from "react-native";
=======
import { View, Text, StyleSheet, TouchableOpacity, ScrollView, Alert } from "react-native";
>>>>>>> 56309eff
import { useRouter } from "expo-router";
import { FontAwesome } from '@expo/vector-icons';
import AsyncStorage from '@react-native-async-storage/async-storage';

export default function MoreScreen() {
  const router = useRouter();

  const handleSignOut = async () => {
    try {
      // Show confirmation alert before signing out
      Alert.alert(
        "Sign Out",
        "Are you sure you want to sign out?",
        [
          {
            text: "Cancel",
            style: "cancel"
          },
          {
            text: "Sign Out",
            onPress: async () => {
              // Clear authentication tokens
              await AsyncStorage.removeItem('token');
              await AsyncStorage.removeItem('user');
              
              // Optionally keep saved email for convenience but clear password
              await AsyncStorage.removeItem('savedPassword');
              
              // Clear any cached connection URLs (optional)
              global.workingApiUrl = null;
              
              // Navigate to login screen
              router.replace('/screens/login');
            }
          }
        ]
      );
    } catch (error) {
      console.error('Error signing out:', error);
      Alert.alert('Error', 'Failed to sign out. Please try again.');
    }
  };
<<<<<<< HEAD
  
  // Function to reset welcome flow for testing
  const resetWelcomeFlow = async () => {
    try {
      Alert.alert(
        "Reset Welcome Flow",
        "This will reset the welcome tutorial. You'll see it next time you log in. Continue?",
        [
          {
            text: "Cancel",
            style: "cancel"
          },
          {
            text: "Reset",
            onPress: async () => {
              await AsyncStorage.removeItem('welcomeCompleted');
              Alert.alert(
                "Success",
                "Welcome flow has been reset. You'll see the welcome tutorial after your next login.",
                [{ text: "OK" }]
              );
            }
          }
        ]
      );
    } catch (error) {
      console.error('Error resetting welcome flow:', error);
      Alert.alert('Error', 'Failed to reset welcome flow. Please try again.');
    }
  };
=======
>>>>>>> 56309eff

  return (
    <View style={styles.container}>
      <View style={styles.header}>
        <Text style={styles.headerTitle}>More</Text>
      </View>
      
      <View style={styles.content}>
        <TouchableOpacity 
          style={styles.signOutButton} 
          onPress={handleSignOut}
        >
          <FontAwesome name="sign-out" size={24} color="#721c24" style={styles.buttonIcon} />
          <Text style={styles.signOutText}>Sign Out</Text>
        </TouchableOpacity>
<<<<<<< HEAD
        
        <TouchableOpacity 
          style={styles.resetButton} 
          onPress={resetWelcomeFlow}
        >
          <FontAwesome name="refresh" size={24} color="#004085" style={styles.buttonIcon} />
          <Text style={styles.resetButtonText}>Reset Welcome Tutorial</Text>
        </TouchableOpacity>
=======
>>>>>>> 56309eff
      </View>
      
      <View style={styles.footer}>
        <Text style={styles.version}>Version 1.0.0</Text>
      </View>
    </View>
  );
}

const styles = StyleSheet.create({
  container: {
    flex: 1,
    backgroundColor: "#f8f9fa",
  },
  header: {
    padding: 16,
    backgroundColor: "#fff",
    borderBottomWidth: 1,
    borderBottomColor: "#eee",
  },
  headerTitle: {
    fontSize: 24,
    fontWeight: "bold",
    color: "#333",
  },
  content: {
    flex: 1,
    justifyContent: 'center',
    alignItems: 'center',
    padding: 20,
<<<<<<< HEAD
    gap: 20, // Add space between buttons
=======
>>>>>>> 56309eff
  },
  signOutButton: {
    flexDirection: 'row',
    alignItems: 'center',
    justifyContent: 'center',
    backgroundColor: "#f8d7da",
    paddingVertical: 16,
    paddingHorizontal: 30,
    borderRadius: 8,
    width: '100%',
    maxWidth: 300,
  },
<<<<<<< HEAD
  resetButton: {
    flexDirection: 'row',
    alignItems: 'center',
    justifyContent: 'center',
    backgroundColor: "#cce5ff",
    paddingVertical: 16,
    paddingHorizontal: 30,
    borderRadius: 8,
    width: '100%',
    maxWidth: 300,
  },
=======
>>>>>>> 56309eff
  buttonIcon: {
    marginRight: 12,
  },
  signOutText: {
    color: "#721c24",
    fontWeight: "600",
    fontSize: 18,
  },
<<<<<<< HEAD
  resetButtonText: {
    color: "#004085",
    fontWeight: "600",
    fontSize: 18,
  },
=======
>>>>>>> 56309eff
  footer: {
    padding: 16,
    alignItems: "center",
    marginBottom: 16,
  },
  version: {
    color: "#888",
    fontSize: 14,
  },
}); <|MERGE_RESOLUTION|>--- conflicted
+++ resolved
@@ -1,8 +1,4 @@
-<<<<<<< HEAD
-import { View, Text, StyleSheet, TouchableOpacity, Alert } from "react-native";
-=======
 import { View, Text, StyleSheet, TouchableOpacity, ScrollView, Alert } from "react-native";
->>>>>>> 56309eff
 import { useRouter } from "expo-router";
 import { FontAwesome } from '@expo/vector-icons';
 import AsyncStorage from '@react-native-async-storage/async-storage';
@@ -45,39 +41,6 @@
       Alert.alert('Error', 'Failed to sign out. Please try again.');
     }
   };
-<<<<<<< HEAD
-  
-  // Function to reset welcome flow for testing
-  const resetWelcomeFlow = async () => {
-    try {
-      Alert.alert(
-        "Reset Welcome Flow",
-        "This will reset the welcome tutorial. You'll see it next time you log in. Continue?",
-        [
-          {
-            text: "Cancel",
-            style: "cancel"
-          },
-          {
-            text: "Reset",
-            onPress: async () => {
-              await AsyncStorage.removeItem('welcomeCompleted');
-              Alert.alert(
-                "Success",
-                "Welcome flow has been reset. You'll see the welcome tutorial after your next login.",
-                [{ text: "OK" }]
-              );
-            }
-          }
-        ]
-      );
-    } catch (error) {
-      console.error('Error resetting welcome flow:', error);
-      Alert.alert('Error', 'Failed to reset welcome flow. Please try again.');
-    }
-  };
-=======
->>>>>>> 56309eff
 
   return (
     <View style={styles.container}>
@@ -93,17 +56,6 @@
           <FontAwesome name="sign-out" size={24} color="#721c24" style={styles.buttonIcon} />
           <Text style={styles.signOutText}>Sign Out</Text>
         </TouchableOpacity>
-<<<<<<< HEAD
-        
-        <TouchableOpacity 
-          style={styles.resetButton} 
-          onPress={resetWelcomeFlow}
-        >
-          <FontAwesome name="refresh" size={24} color="#004085" style={styles.buttonIcon} />
-          <Text style={styles.resetButtonText}>Reset Welcome Tutorial</Text>
-        </TouchableOpacity>
-=======
->>>>>>> 56309eff
       </View>
       
       <View style={styles.footer}>
@@ -134,10 +86,6 @@
     justifyContent: 'center',
     alignItems: 'center',
     padding: 20,
-<<<<<<< HEAD
-    gap: 20, // Add space between buttons
-=======
->>>>>>> 56309eff
   },
   signOutButton: {
     flexDirection: 'row',
@@ -150,20 +98,6 @@
     width: '100%',
     maxWidth: 300,
   },
-<<<<<<< HEAD
-  resetButton: {
-    flexDirection: 'row',
-    alignItems: 'center',
-    justifyContent: 'center',
-    backgroundColor: "#cce5ff",
-    paddingVertical: 16,
-    paddingHorizontal: 30,
-    borderRadius: 8,
-    width: '100%',
-    maxWidth: 300,
-  },
-=======
->>>>>>> 56309eff
   buttonIcon: {
     marginRight: 12,
   },
@@ -172,14 +106,6 @@
     fontWeight: "600",
     fontSize: 18,
   },
-<<<<<<< HEAD
-  resetButtonText: {
-    color: "#004085",
-    fontWeight: "600",
-    fontSize: 18,
-  },
-=======
->>>>>>> 56309eff
   footer: {
     padding: 16,
     alignItems: "center",
